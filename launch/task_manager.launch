--- conflicted
+++ resolved
@@ -72,14 +72,7 @@
         <param name="max_alt" value="$(var max_alt)"/>
         <param name="max_dist_to_polygon" value="$(var max_dist_to_polygon)"/>
         <param name="flightleg_area_acres" value="$(var flightleg_area_acres)"/>
-<<<<<<< HEAD
-        
-=======
         <param name="do_trail" value="$(var do_trail)"/>
-        <param name="all_stream_rate" value="5.0"/>
-        <param name="imu_rate" value="120.0"/>
-        <param name="local_pos_rate" value="60.0"/>
->>>>>>> 94e9bf15
         <param name="simulate" value="$(var simulate)"/>
         <param name="offline" value="$(var offline)"/>
         <param name="save_pcd" value="$(var save_pcd)"/>
