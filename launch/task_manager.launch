<launch>
    <arg name="mavros_map_frame" default="map"/>
    <arg name="slam_map_frame" default="slam_map"/>
    <arg name="slam_pose_topic" default="/decco/pose"/>
    <arg name="goal_topic" default="/mavros/setpoint_position/local"/> <!-- for mavros without OA, use /mavros/setpoint_position/local. default is /goal.-->

    <arg name="do_slam" default="false"/>

    <!-- Which hardware to add to health report -->
    <arg name="do_mapir" default="true"/>
    <arg name="do_mapir_rgb" default="false"/>
    <arg name="do_attollo" default="true"/>
    <arg name="do_thermal_cam" default="false"/>
    <arg name="thermal_type" default="0"/>
    <arg name="lidar_type" default="4"/> <!-- 2 = Velodyne, 4 = Mid360-->

    <arg name="enable_autonomy" default="false"/>
    <arg name="enable_exploration" default="false"/>
    <arg name="ardupilot" default="true"/>
    
    <arg name="default_altitude_m" default="2.0"/>
    <arg name="min_altitude" default="2.0"/>
    <arg name="max_altitude" default="10.0"/>
    <arg name="max_dist_to_polygon" default="500"/>
    <arg name="flightleg_area_acres" default="3"/> <!-- 1 acre = 4046 m2-->

    <!-- Health topics -->
    <arg name="path_planner_topic" default="/kd_pointcloud_accumulated"/>
    <arg name="costmap_topic" default="/costmap_node/costmap/costmap_updates"/>
    <arg name="lidar_topic" default="/livox/lidar"/>
    <arg name="attollo_topic" default="/attollo_cam/image_rect"/>
    <arg name="mapir_topic" default="/mapir_rgn/image_rect_color"/>
    <arg name="mapir_rgb_topic" default="/mapir_rgb/image_rect_color"/>
    <arg name="rosbag_topic" default="/record/heartbeat"/>

    <arg name="thermal_topic" default="/thermal_cam/image_rect_color" if="$(eval thermal_type == 0)"/>
    <arg name="thermal_topic" default="/seek_thermal/image_rect_color" if="$(eval thermal_type == 1)"/>

     <!-- Record -->
    <arg name="do_record" default="true"/>
    <arg name="user" value="$(env USER)"/>
    <arg name="data_directory" default="/home/$(arg user)/src/bags/"/>

    <arg name="simulate" default="false"/>
    <arg name="offline" default="false"/>

    <!-- Params for the case when UTM and map yaw need to be set manually from prior bag -->
    <arg name="explicit_global" default="false"/>
    <arg name="map_yaw" default="-1.49837"/>
    <arg name="utm_y" default="3354710"/>
    <arg name="utm_x" default="243885"/>
    <arg name="utm_zone" default="15"/>
    
    <node pkg="task_manager_88" type="task_manager" name="task_manager" output="screen">
        <param name="do_slam" value="$(arg do_slam)"/>
        <param name="enable_autonomy" value="$(arg enable_autonomy)"/>
        <param name="enable_exploration" value="$(arg enable_exploration)"/>
        <param name="goal_topic" value="$(arg goal_topic)"/>
        <param name="do_record" value="$(arg do_record)"/>
        <param name="data_directory" value="$(arg data_directory)"/>
        <param name="mavros_map_frame" value="$(arg mavros_map_frame)"/>
        <param name="slam_map_frame" value="$(arg slam_map_frame)"/>
        <param name="path_planner_topic" value="$(arg path_planner_topic)"/>
        <param name="slam_pose_topic" value="$(arg slam_pose_topic)"/>
        <param name="costmap_topic" value="$(arg costmap_topic)"/>
        <param name="lidar_topic" value="$(arg lidar_topic)"/>
        <param name="mapir_topic" value="$(arg mapir_topic)"/>
        <param name="mapir_rgb_topic" value="$(arg mapir_rgb_topic)"/>
        <param name="attollo_topic" value="$(arg attollo_topic)"/>
        <param name="thermal_topic" value="$(arg thermal_topic)"/>
        <param name="rosbag_topic" value="$(arg rosbag_topic)"/>
        <param name="default_altitude_m" value="$(arg default_altitude_m)"/>
        <param name="min_altitude" value="$(arg min_altitude)"/>
        <param name="max_altitude" value="$(arg max_altitude)"/>
        <param name="max_dist_to_polygon" value="$(arg max_dist_to_polygon)"/>
        <param name="ardupilot" value="$(arg ardupilot)"/>
        <param name="flightleg_area_acres" value="$(arg flightleg_area_acres)"/>
        <param name="all_stream_rate" value="5"/>
        <param name="imu_rate" value="120"/>
        <param name="local_pos_rate" value="60"/>
        <param name="simulate" value="$(arg simulate)"/>
        <param name="offline" value="$(arg offline)"/>
        <param name="explicit_global" value="$(arg explicit_global)"/>
        <param name="map_yaw" value="$(arg map_yaw)"/>
        <param name="utm_y" value="$(arg utm_y)"/>
        <param name="utm_x" value="$(arg utm_x)"/>
        <param name="utm_zone" value="$(arg utm_zone)"/>
<<<<<<< HEAD
        <param name="battery_size" value="5.2"/> <!-- Battery size in amp hours -->
        <param name="estimated_current" value="20"/> <!-- Starting estimate for current consumption -->
        <param name="estimated_drone_speed" value="2.0"/> <!-- m/s -->
        <param name="battery_failsafe_safety_factor" value="2.0"/>
=======
        <param name="do_mapir" value="$(arg do_mapir)"/>
        <param name="do_mapir_rgb" value="$(arg do_mapir_rgb)"/>
        <param name="do_attollo" value="$(arg do_attollo)"/>
        <param name="do_thermal_cam" value="$(arg do_thermal_cam)"/>
        <param name="lidar_type" value="$(arg lidar_type)"/>
>>>>>>> a0746156
    </node>
</launch><|MERGE_RESOLUTION|>--- conflicted
+++ resolved
@@ -85,17 +85,14 @@
         <param name="utm_y" value="$(arg utm_y)"/>
         <param name="utm_x" value="$(arg utm_x)"/>
         <param name="utm_zone" value="$(arg utm_zone)"/>
-<<<<<<< HEAD
         <param name="battery_size" value="5.2"/> <!-- Battery size in amp hours -->
         <param name="estimated_current" value="20"/> <!-- Starting estimate for current consumption -->
         <param name="estimated_drone_speed" value="2.0"/> <!-- m/s -->
         <param name="battery_failsafe_safety_factor" value="2.0"/>
-=======
         <param name="do_mapir" value="$(arg do_mapir)"/>
         <param name="do_mapir_rgb" value="$(arg do_mapir_rgb)"/>
         <param name="do_attollo" value="$(arg do_attollo)"/>
         <param name="do_thermal_cam" value="$(arg do_thermal_cam)"/>
         <param name="lidar_type" value="$(arg lidar_type)"/>
->>>>>>> a0746156
     </node>
 </launch>