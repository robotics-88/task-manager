--- conflicted
+++ resolved
@@ -253,11 +253,8 @@
         double altitude_offset_;
         double home_elevation_;
         double max_dist_to_polygon_;
-<<<<<<< HEAD
         double flightleg_area_acres_;
-=======
         double goal_reached_threshold_;
->>>>>>> 94e9bf15
 
         // TF
         std::shared_ptr<tf2_ros::StaticTransformBroadcaster> tf_static_broadcaster_;
