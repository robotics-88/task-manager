--- conflicted
+++ resolved
@@ -320,13 +320,9 @@
         bool polygonDistanceOk(geometry_msgs::PoseStamped &target, geometry_msgs::Polygon &map_region);
         void padNavTarget(geometry_msgs::PoseStamped &target);
         std::string getTaskString(Task task);
-<<<<<<< HEAD
         std::string getEventTypeString(EventType type);
         std::string getSeverityString(Severity sev);
-        void initDroneStateManager();
-=======
         void initFlightControllerInterface();
->>>>>>> 2b3eee88
         bool convert2Geo(messages_88::Geopoint::Request& req, messages_88::Geopoint::Response& resp);
         void logEvent(EventType type, Severity sev, std::string description);
 
