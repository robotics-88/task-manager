/* 
© 2024 Robotics 88
Author: Erin Linebarger <erin@robotics88.com> 
*/

#ifndef HELLO_DECCO_MANAGER_H_
#define HELLO_DECCO_MANAGER_H_

#include "rclcpp/rclcpp.hpp"

#include "mavros_msgs/srv/waypoint_push.hpp"
#include "geometry_msgs/msg/point.hpp"
#include "geometry_msgs/msg/point_stamped.hpp"
#include "geometry_msgs/msg/polygon.hpp"
#include "geometry_msgs/msg/pose_stamped.hpp"
#include "sensor_msgs/msg/nav_sat_fix.hpp"
#include "std_msgs/msg/string.hpp"
#include "visualization_msgs/msg/marker.hpp"

#include <cv_bridge/cv_bridge.h>               // cv_bridge converts between ROS 2 image messages and OpenCV image representations.
#include <opencv2/opencv.hpp>                  // We include everything about OpenCV as we don't care much about compilation time at the moment.

#include "ConcavePolygon.h"
#include "CentroidSplitter.h"

#include "task_manager/Elevation2Ros.h"

#include "task_manager/json.hpp"
using json = nlohmann::json;

namespace hello_decco_manager {
/**
 * @class HelloDeccoManager
 * @brief Manages interactions with Hello Decco
 */
class HelloDeccoManager
{
    public:
        HelloDeccoManager(const double flightleg_acres, const std::string mavros_map_frame);
        ~HelloDeccoManager();

<<<<<<< HEAD
        std_msgs::msg::String acceptFlight(json msgJson, geometry_msgs::msg::Polygon &polygon, double &home_elevation, const rclcpp::Time timestamp);
        std_msgs::msg::String updateFlightStatus(std::string flight_status, const rclcpp::Time timestamp);
=======
        void rejectFlight(json msgJson);
        void acceptFlight(json msgJson, bool &geofence_ok, double &home_elevation);
        void updateFlightStatus(std::string flight_status);
>>>>>>> 94e9bf15
        void setUtm(double utm_x, double utm_y, int zone) {
            utm_x_offset_ = -utm_x;
            utm_y_offset_ = -utm_y;
            utm_zone_ = zone;
        }
        geometry_msgs::msg::Polygon polygonFromJson(json jsonPolygon);
        geometry_msgs::msg::Polygon polygonToMap(const geometry_msgs::msg::Polygon &polygon);
<<<<<<< HEAD
        std_msgs::msg::String packageToTymbalHD(std::string topic, json gossip, const rclcpp::Time timestamp);
        std_msgs::msg::String packageToTymbalPuddle(std::string topic, json gossip);
=======
        void packageToTymbalHD(std::string topic, json gossip);
        void packageToTymbalPuddle(std::string topic, json gossip);
        void llToMap(const double lat, const double lon, double &px, double &py);
>>>>>>> 94e9bf15

        void setDroneLocationLocal(geometry_msgs::msg::PoseStamped location) {
            drone_location_ = location;
        }

        std_msgs::msg::String flightReceipt(json msgJson, const rclcpp::Time timestamp);

        visualization_msgs::msg::Marker visualizePolygon(const rclcpp::Time timestamp);

        bool polygonToGeofence(const geometry_msgs::msg::Polygon &polygon, std::shared_ptr<mavros_msgs::srv::WaypointPush::Request> &req);

        geometry_msgs::msg::Polygon getMapPolygon() { 
            return map_region_;
        }

        bool getElevationChunk(const double utm_x, const double utm_y, const int width, const int height, sensor_msgs::msg::Image &chunk, double &max, double &min);
        bool getElevationValue(const double utm_x, const double utm_y, double &value);
        bool getHomeElevation(double &value);
        bool getElevationInit() {
            return elevation_init_;
        }

    private:
        const std::weak_ptr<rclcpp::Node> node_;

        enum FlightStatus {
            NOT_STARTED,
            ACTIVE,
            COMPLETED
        };

        enum HttpMethod {
            GET,
            POST,
            PUT
        };

        // Frames/TF
        std::string mavros_map_frame_;
        double utm_x_offset_;
        double utm_y_offset_;
        int utm_zone_;
        geometry_msgs::msg::PoseStamped drone_location_;

        json flight_json_;
        unsigned long start_time_;
        unsigned long end_time_;

        // Elevation
        elevation2ros::Elevation2Ros elevation_source_;
        bool elevation_init_;

        // Subpolygon creation variables
        std::vector<cxd::Vertex > vertices_;
        geometry_msgs::msg::Polygon map_region_; // Entire unit
        std::vector<geometry_msgs::msg::Polygon> local_subpolygons_; // Flight units
        double flightleg_area_m2_;

<<<<<<< HEAD
=======
        void flightReceipt(json msgJson);
        void polygonInitializer(const geometry_msgs::msg::Polygon &msg, bool make_legs, bool &geofence_ok);
>>>>>>> 94e9bf15
        void elevationInitializer();
};

}

#endif<|MERGE_RESOLUTION|>--- conflicted
+++ resolved
@@ -39,14 +39,9 @@
         HelloDeccoManager(const double flightleg_acres, const std::string mavros_map_frame);
         ~HelloDeccoManager();
 
-<<<<<<< HEAD
+        std_msgs::msg::String rejectFlight(json msgJson, const rclcpp::Time timestamp);
         std_msgs::msg::String acceptFlight(json msgJson, geometry_msgs::msg::Polygon &polygon, double &home_elevation, const rclcpp::Time timestamp);
         std_msgs::msg::String updateFlightStatus(std::string flight_status, const rclcpp::Time timestamp);
-=======
-        void rejectFlight(json msgJson);
-        void acceptFlight(json msgJson, bool &geofence_ok, double &home_elevation);
-        void updateFlightStatus(std::string flight_status);
->>>>>>> 94e9bf15
         void setUtm(double utm_x, double utm_y, int zone) {
             utm_x_offset_ = -utm_x;
             utm_y_offset_ = -utm_y;
@@ -54,14 +49,9 @@
         }
         geometry_msgs::msg::Polygon polygonFromJson(json jsonPolygon);
         geometry_msgs::msg::Polygon polygonToMap(const geometry_msgs::msg::Polygon &polygon);
-<<<<<<< HEAD
         std_msgs::msg::String packageToTymbalHD(std::string topic, json gossip, const rclcpp::Time timestamp);
         std_msgs::msg::String packageToTymbalPuddle(std::string topic, json gossip);
-=======
-        void packageToTymbalHD(std::string topic, json gossip);
-        void packageToTymbalPuddle(std::string topic, json gossip);
         void llToMap(const double lat, const double lon, double &px, double &py);
->>>>>>> 94e9bf15
 
         void setDroneLocationLocal(geometry_msgs::msg::PoseStamped location) {
             drone_location_ = location;
@@ -120,11 +110,6 @@
         std::vector<geometry_msgs::msg::Polygon> local_subpolygons_; // Flight units
         double flightleg_area_m2_;
 
-<<<<<<< HEAD
-=======
-        void flightReceipt(json msgJson);
-        void polygonInitializer(const geometry_msgs::msg::Polygon &msg, bool make_legs, bool &geofence_ok);
->>>>>>> 94e9bf15
         void elevationInitializer();
 };
 
