--- conflicted
+++ resolved
@@ -112,11 +112,7 @@
         std::vector<geometry_msgs::msg::Polygon> local_subpolygons_; // Flight units
         double flightleg_area_m2_;
 
-<<<<<<< HEAD
         void elevationInitializer(nav_msgs::msg::OccupancyGrid::SharedPtr tif_grid);
-=======
-        bool elevationInitializer();
->>>>>>> 84bca853
 };
 
 }
