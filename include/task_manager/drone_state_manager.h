/* 
© 2023 Robotics 88
Author: Erin Linebarger <erin@robotics88.com> 
*/

#ifndef DRONE_STATE_MANAGER_H_
#define DRONE_STATE_MANAGER_H_

#include <ros/ros.h>

#include <actionlib/client/terminal_state.h>
#include <geometry_msgs/Polygon.h>
#include <geometry_msgs/PoseStamped.h>
#include <mavros_msgs/CommandBool.h>
#include <mavros_msgs/CommandTOL.h>
#include <mavros_msgs/HomePosition.h>
#include <mavros_msgs/SetMode.h>
#include <mavros_msgs/State.h>
#include <mavros_msgs/StatusText.h>
#include <sensor_msgs/BatteryState.h>
#include <sensor_msgs/Imu.h>
#include <sensor_msgs/NavSatFix.h>
#include <std_msgs/Float64.h>
#include <std_msgs/String.h>

#include "messages_88/ExploreAction.h"
#include "messages_88/NavToPointAction.h"

namespace drone_state_manager {
/**
 * @class DroneStateManager
 * @brief Manages task and flight state of drone.
 */
class DroneStateManager {

    public:
        DroneStateManager(ros::NodeHandle& node);
        ~DroneStateManager();

        // State access methods
        void setAutonomyEnabled(bool enabled);
        void setExplorationEnabled(bool enabled);
        geometry_msgs::PoseStamped getCurrentLocalPosition();
        sensor_msgs::NavSatFix getCurrentGlobalPosition();
        void waitForGlobal();
        int getUTMZone();
        double getAltitudeAGL();
        std::string getFlightMode();
        bool getIsInAir();
        bool getAutonomyActive();
        bool getIsArmed();
        bool getMapYaw(double &yaw);
        double getCompass();
        bool getDroneInitalized() {return drone_initialized_;}

        // Mavros subscriber callbacks
        void globalPositionCallback(const sensor_msgs::NavSatFix::ConstPtr &msg);
        void localPositionCallback(const geometry_msgs::PoseStamped::ConstPtr &msg);
        void statusCallback(const mavros_msgs::State::ConstPtr & msg);
        void altitudeCallback(const std_msgs::Float64::ConstPtr & msg);
        void imuCallback(const sensor_msgs::Imu::ConstPtr &msg);
        void compassCallback(const std_msgs::Float64::ConstPtr & msg);
        void batteryCallback(const sensor_msgs::BatteryState::ConstPtr &msg);

        // Mavros state control
        bool setGuided();
        bool setMode(std::string mode);
        bool arm();
        bool takeOff();

        // safety/validity checking
        bool readyForAction();
        bool getReadyForAction();
        void initializeDrone(const ros::TimerEvent &event);
        void initUTM(double &utm_x, double &utm_y);
        void checkMsgRates(const ros::TimerEvent &event);
        void requestMavlinkStreams();


    private:
        ros::NodeHandle private_nh_;
        ros::NodeHandle nh_;

<<<<<<< HEAD
        bool simulate_;
=======
        bool offline_;
>>>>>>> cd3cb38d

        bool autonomy_active_;

        // Safety for enabling control
        bool enable_autonomy_;
        bool enable_exploration_;

        // Control defaults
        float target_altitude_;
        float min_altitude_;
        float max_altitude_;
        float max_distance_;
        ros::Publisher safety_area_viz_;
        bool ardupilot_;
        bool compass_received_ = false;

        // Mavros subscribers and topics
        std::string mavros_global_pos_topic_;
        ros::Subscriber mavros_global_pos_subscriber_;
        ros::Subscriber mavros_local_pos_subscriber_;
        std::string mavros_state_topic_;
        ros::Subscriber mavros_state_subscriber_;
        std::string mavros_alt_topic_;
        ros::Subscriber mavros_alt_subscriber_;
        ros::Subscriber mavros_home_subscriber_;
        ros::Publisher local_pos_pub_;
        ros::Subscriber mavros_imu_subscriber_;
        ros::Subscriber mavros_compass_subscriber_;
        ros::Subscriber mavros_battery_subscriber_;

        // Mavros service clients
        std::string arming_topic_;
        ros::ServiceClient arming_client_;
        std::string set_mode_topic_;
        ros::ServiceClient set_mode_client_;
        std::string takeoff_topic_;
        ros::ServiceClient takeoff_client_;

        // Mavros modes
        std::string land_mode_;
        std::string loiter_mode_;
        std::string guided_mode_;
        std::string rtl_mode_;

        // Mavros position and status
        sensor_msgs::NavSatFix current_ll_;
        geometry_msgs::PoseStamped current_pose_;
        sensor_msgs::Imu current_imu_;
        double home_compass_hdg_;
        double compass_hdg_;
        int compass_count_;
        double current_altitude_;
        std::string current_mode_;
        bool altitude_set_;
        bool connected_;
        bool armed_;
        bool in_air_;
        bool in_guided_mode_;
        ros::Duration service_wait_duration_;
        int detected_utm_zone_;
        bool utm_set_;

        // Message rate check stuff
        float all_stream_rate_;        
        float msg_rate_timer_dt_;
        ros::Timer msg_rate_timer_;
        float imu_rate_;
        int imu_count_;
        float local_pos_rate_;
        int local_pos_count_;
        float stream_rate_modifier_;
        int battery_count_;

        bool imu_rate_ok_ = false;
        bool all_stream_rate_ok_ = false;

        // Initialization check stuff
        bool drone_initialized_ = false;
        int check_msg_rates_counter_ = 0;
        int compass_wait_counter_ = 0;
        int attempts_;
        ros::Timer drone_init_timer_;
        bool param_fetch_complete_ = false;
        bool heading_src_ok_ = false;
        bool stream_rates_ok_ = false;
        bool geofence_clear_ok_ = false;
        bool mission_clear_ok_ = false;
        bool compass_init_ok_ = false;
        bool heading_src_back_ok_ = false;


};

}

#endif<|MERGE_RESOLUTION|>--- conflicted
+++ resolved
@@ -81,11 +81,9 @@
         ros::NodeHandle private_nh_;
         ros::NodeHandle nh_;
 
-<<<<<<< HEAD
+        bool offline_;
+
         bool simulate_;
-=======
-        bool offline_;
->>>>>>> cd3cb38d
 
         bool autonomy_active_;
 
