--- conflicted
+++ resolved
@@ -233,11 +233,9 @@
         std::string severity = gossip_json["severity"];
         emergencyResponse(severity);
     }
-<<<<<<< HEAD
     else if (topic == "altitudes") {
         altitudesResponse(gossip_json);
     }
-=======
     else if (topic == "heartbeat") {
         remoteIDResponse(gossip_json);
     }
@@ -292,6 +290,34 @@
         pauseOperations();
         drone_state_manager_.setMode(rtl_mode_);
     }
+}
+
+void TaskManager::altitudesResponse(json &json_msg) {
+
+    if (!json_msg["max_altitude"].is_number() || 
+        !json_msg["min_altitude"].is_number() || 
+        !json_msg["default_altitude"].is_number()) {
+        ROS_WARN("Altitude message from mapversation contains invalid data");
+        return;
+    }
+
+    float max_altitude = json_msg["max_altitude"];
+    float min_altitude = json_msg["min_altitude"];
+    float default_altitude = json_msg["default_altitude"];
+
+    // Set altitude params in all nodes that use them
+    ros::param::set("/task_manager/max_alt", max_altitude);
+    ros::param::set("/task_manager/min_alt", min_altitude);
+    ros::param::set("/task_manager/default_alt", max_altitude);
+
+    // It's simpler just to set the task manager altitude data here instead of re-fetching the param dynamically
+    max_altitude_ = max_altitude;
+    min_altitude_ = min_altitude_;
+    target_altitude_ = default_altitude;
+
+    ros::param::set("/path_planning_node/search/max_alt", max_altitude);
+    ros::param::set("/path_planning_node/search/min_alt", min_altitude);
+   
 }
 
 void TaskManager::remoteIDResponse(json &json) {
@@ -351,7 +377,6 @@
     }
     odid_system_update_pub_.publish(system_update);
 
->>>>>>> 43bb2241
 }
 
 void TaskManager::mapTfTimerCallback(const ros::TimerEvent&) {
@@ -1207,60 +1232,6 @@
     goal_ = *msg;
 }
 
-<<<<<<< HEAD
-void TaskManager::makeBurnUnitJson(json burn_unit) {
-    if (!enable_exploration_) {
-        ROS_WARN("Exploration disabled, burn unit ignored.");
-        return;
-    }
-    if (!map_tf_init_) {
-        ROS_WARN("Not ready for flight, try again after initialized.");
-        return;
-    }
-    std::string name = burn_unit["name"];
-    burn_dir_prefix_ = burn_dir_prefix_ + name + "/";
-    hello_decco_manager_.makeBurnUnitJson(burn_unit, home_utm_zone_);
-    current_index_ = hello_decco_manager_.initBurnUnit(current_polygon_);
-    if (current_index_ < 0) {
-        ROS_WARN("No burn polygon was found, all are already complete.");
-        std::string burn_status_string = "No burn units subpolygons were incomplete, not exploring. \n";
-        cmd_history_.append(burn_status_string);
-    }
-    else {
-        getReadyForExplore();
-    }
-}
-
-void TaskManager::setpointResponse(json &json_msg) {
-    // ATM, this response is purely a testing function. 
-    startBag();
-}
-
-void TaskManager::altitudesResponse(json &json_msg) {
-
-    if (!json_msg["max_altitude"].is_number() || 
-        !json_msg["min_altitude"].is_number() || 
-        !json_msg["default_altitude"].is_number()) {
-        ROS_WARN("Altitude message from mapversation contains invalid data");
-        return;
-    }
-
-    float max_altitude = json_msg["max_altitude"];
-    float min_altitude = json_msg["min_altitude"];
-    float default_altitude = json_msg["default_altitude"];
-
-    // Set altitude params in all nodes that use them
-    ros::param::set("/task_manager/max_alt", max_altitude);
-    ros::param::set("/task_manager/min_alt", min_altitude);
-    ros::param::set("/task_manager/default_alt", max_altitude);
-
-    ros::param::set("/path_planning_node/search/max_alt", max_altitude);
-    ros::param::set("/path_planning_node/search/min_alt", min_altitude);
-   
-}
-
-=======
->>>>>>> 43bb2241
 void TaskManager::mapYawCallback(const std_msgs::Float64::ConstPtr &msg) {
     map_yaw_ = msg->data;
     ROS_INFO("got map yaw: %f", map_yaw_);
