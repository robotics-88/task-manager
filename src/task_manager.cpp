/* 
© 2023 Robotics 88
Author: Erin Linebarger <erin@robotics88.com> 
*/

#include "task_manager/task_manager.h"

#include <boost/date_time/local_time/local_time.hpp>
#include <boost/filesystem.hpp>
#include <boost/uuid/uuid.hpp>
#include <boost/uuid/uuid_generators.hpp>
#include <boost/uuid/uuid_io.hpp>
#include <float.h>

#include <sensor_msgs/msg/image.hpp>
#include "rcl_interfaces/srv/set_parameters_atomically.hpp"

#include <ament_index_cpp/get_package_share_directory.hpp>

#include "task_manager/decco_utilities.h"
#include "task_manager/LawnmowerPattern.h"

using std::placeholders::_1;
using namespace std::chrono_literals;

namespace task_manager
{
TaskManager::TaskManager(std::shared_ptr<flight_controller_interface::FlightControllerInterface> fci)
    : Node("task_manager")
    , current_task_(Task::INITIALIZING)
    , flight_controller_interface_(fci)
    , task_manager_loop_duration_(1.0)
    , simulate_(false)
    , offline_(false)
    , save_pcd_(false)
    , utm_tf_init_(false)
    , enable_autonomy_(false)
    , use_failsafes_(false)
    , do_trail_(false)
    , target_altitude_(3.0)
    , target_agl_(3.0)
    , min_altitude_(2.0)
    , min_agl_(2.0)
    , max_altitude_(10.0)
    , max_agl_(10.0)
    , altitude_offset_(0.0)
    , home_elevation_(0.0)
    , max_dist_to_polygon_(300.0)
    , flightleg_area_acres_(3.0)
    , goal_reached_threshold_(2.0)
    , map_tf_init_(false)
    , home_utm_zone_(-1)
    , mavros_map_frame_("map")
    , slam_map_frame_("slam_map")
    , slam_pose_topic_("decco/pose")
    , ui_hb_threshold_(5.0)
    , do_record_(true)
    , bag_active_(false)
    , record_config_file_("")
    , burn_unit_name_("")
    , cmd_history_("")
    , lawnmower_started_(false)
    , setpoint_started_(false)
    , health_check_pub_duration_(rclcpp::Duration(5.0, 0))
    , path_planner_topic_("/path_planner/heartbeat")
    , costmap_topic_("/occ_density_grid")
    , lidar_topic_("/cloud_registered")
    , thermal_topic_("/thermal_cam/image_rect_color")
    , attollo_topic_("/mapir_rgn/image_rect")
    , mapir_topic_("/mapir_rgn/image_rect_color")
    , mapir_rgb_topic_("/mapir_rgn/image_rect_color")
    , rosbag_topic_("/record/heartbeat")
    , explore_action_result_(rclcpp_action::ResultCode::UNKNOWN)
    , is_armed_(false)
    , in_autonomous_flight_(false)
    , has_setpoint_(false)
    , explicit_global_params_(false)
    , init_remote_id_message_sent_(false)
    , takeoff_attempts_(0)
    , estimated_drone_speed_(2.0)
    , battery_failsafe_safety_factor_(2.0)
    , do_slam_(false)
    , lidar_pitch_(0.0)
    , lidar_x_(0.0)
    , lidar_z_(0.0)
    , needs_takeoff_(false)
    , last_rid_updated_timestamp_(0)
    , operator_id_("")
    , hd_drone_id_(0)
    , start_time_(0)
    , last_lidar_stamp_(0, 0, RCL_ROS_TIME)
    , last_slam_pos_stamp_(0, 0, RCL_ROS_TIME)
    , last_path_planner_stamp_(0, 0, RCL_ROS_TIME)
    , last_costmap_stamp_(0, 0, RCL_ROS_TIME)
    , last_mapir_stamp_(0, 0, RCL_ROS_TIME)
    , last_thermal_stamp_(0, 0, RCL_ROS_TIME)
    , last_attollo_stamp_(0, 0, RCL_ROS_TIME)
    , last_rosbag_stamp_(0, 0, RCL_ROS_TIME)
    , last_health_pub_stamp_(0, 0, RCL_ROS_TIME)
    , last_preflight_check_log_stamp_(0, 0, RCL_ROS_TIME)
    , last_ui_heartbeat_stamp_(0, 0, RCL_ROS_TIME)
    , lidar_timeout_(rclcpp::Duration::from_seconds(0.5))
    , slam_timeout_(rclcpp::Duration::from_seconds(0.5))
    , path_timeout_(rclcpp::Duration::from_seconds(1.0))
    , costmap_timeout_(rclcpp::Duration::from_seconds(3.0))
    , explore_timeout_(1s)
    , mapir_timeout_(rclcpp::Duration::from_seconds(1.0))
    , attollo_timeout_(rclcpp::Duration::from_seconds(1.0))
    , thermal_timeout_(rclcpp::Duration::from_seconds(1.0))
    , rosbag_timeout_(rclcpp::Duration::from_seconds(1.0))
{
    RCLCPP_INFO(this->get_logger(), "TM entered init");

    this->declare_parameter("enable_autonomy", enable_autonomy_);
    this->declare_parameter("use_failsafes", use_failsafes_);
    this->declare_parameter("default_alt", target_altitude_);
    this->declare_parameter("min_alt", min_altitude_);
    this->declare_parameter("max_alt", max_altitude_);
    this->declare_parameter("max_dist_to_polygon", max_dist_to_polygon_);
    this->declare_parameter("do_trail", do_trail_);

    std::string goal_topic = "/mavros/setpoint_position/local";
    this->declare_parameter("goal_topic", goal_topic);
    this->declare_parameter("do_slam", do_slam_);
    this->declare_parameter("do_record", do_record_);
    this->declare_parameter("mavros_map_frame", mavros_map_frame_);
    this->declare_parameter("base_frame", mavros_base_frame_);
    this->declare_parameter("slam_map_frame", slam_map_frame_);
    this->declare_parameter("path_planner_topic", path_planner_topic_);
    this->declare_parameter("slam_pose_topic", slam_pose_topic_);
    this->declare_parameter("costmap_topic", costmap_topic_);
    this->declare_parameter("lidar_topic", lidar_topic_);
    this->declare_parameter("attollo_topic", attollo_topic_);
    this->declare_parameter("mapir_topic", mapir_topic_);
    this->declare_parameter("mapir_rgb_topic", mapir_rgb_topic_);
    this->declare_parameter("thermal_topic", thermal_topic_);
    this->declare_parameter("rosbag_topic", rosbag_topic_);
    this->declare_parameter("offline", offline_);
    this->declare_parameter("save_pcd", save_pcd_);
    this->declare_parameter("simulate", simulate_);
    this->declare_parameter("data_directory", data_directory_);
    this->declare_parameter("record_config_file", record_config_file_);
    this->declare_parameter("explicit_global", explicit_global_params_);
    this->declare_parameter("estimated_drone_speed", estimated_drone_speed_);
    estimated_drone_speed_ = estimated_drone_speed_ < 1 ? 1.0 : estimated_drone_speed_; // this protects against a later potential div by 0
    this->declare_parameter("battery_failsafe_safety_factor", battery_failsafe_safety_factor_);
    this->declare_parameter("do_mapir", do_mapir_);
    this->declare_parameter("do_mapir_rgb", do_mapir_rgb_);
    this->declare_parameter("do_attollo", do_attollo_);
    this->declare_parameter("do_thermal_cam", do_thermal_);
    int lidar_type;
    this->declare_parameter("lidar_type", lidar_type);
    this->declare_parameter("lidar_pitch", lidar_pitch_);
    this->declare_parameter("lidar_x", lidar_x_);
    this->declare_parameter("lidar_z", lidar_z_);
    this->declare_parameter("flightleg_area_acres", flightleg_area_acres_);

    // Now get parameters
    this->get_parameter("enable_autonomy", enable_autonomy_);
    this->get_parameter("use_failsafes", use_failsafes_);
    this->get_parameter("default_alt", target_altitude_);
    this->get_parameter("min_alt", min_altitude_);
    this->get_parameter("max_alt", max_altitude_);
    this->get_parameter("max_dist_to_polygon", max_dist_to_polygon_);
    this->get_parameter("do_trail", do_trail_);
    this->get_parameter("goal_topic", goal_topic);
    this->get_parameter("do_slam", do_slam_);
    this->get_parameter("do_record", do_record_);
    this->get_parameter("mavros_map_frame", mavros_map_frame_);
    this->get_parameter("base_frame", mavros_base_frame_);
    this->get_parameter("slam_map_frame", slam_map_frame_);
    this->get_parameter("path_planner_topic", path_planner_topic_);
    this->get_parameter("slam_pose_topic", slam_pose_topic_);
    this->get_parameter("costmap_topic", costmap_topic_);
    this->get_parameter("lidar_topic", lidar_topic_);
    this->get_parameter("attollo_topic", attollo_topic_);
    this->get_parameter("mapir_topic", mapir_topic_);
    this->get_parameter("mapir_rgb_topic", mapir_rgb_topic_);
    this->get_parameter("thermal_topic", thermal_topic_);
    this->get_parameter("rosbag_topic", rosbag_topic_);
    this->get_parameter("offline", offline_);
    this->get_parameter("save_pcd", save_pcd_);
    this->get_parameter("simulate", simulate_);
    this->get_parameter("data_directory", data_directory_);
    this->get_parameter("record_config_file", record_config_file_);
    this->get_parameter("explicit_global", explicit_global_params_);
    this->get_parameter("estimated_drone_speed", estimated_drone_speed_);
    estimated_drone_speed_ = estimated_drone_speed_ < 1 ? 1.0 : estimated_drone_speed_; // this protects against a later potential div by 0
    this->get_parameter("battery_failsafe_safety_factor", battery_failsafe_safety_factor_);
    this->get_parameter("do_mapir", do_mapir_);
    this->get_parameter("do_mapir_rgb", do_mapir_rgb_);
    this->get_parameter("do_attollo", do_attollo_);
    this->get_parameter("do_thermal_cam", do_thermal_);
    this->get_parameter("lidar_type", lidar_type);
    this->get_parameter("lidar_pitch", lidar_pitch_);
    this->get_parameter("lidar_x", lidar_x_);
    this->get_parameter("lidar_z", lidar_z_);
    this->get_parameter("flightleg_area_acres", flightleg_area_acres_);

    // Init agl altitude params
    max_agl_ = max_altitude_;
    min_agl_ = min_altitude_;
    target_agl_ = target_altitude_;
    
    // SLAM pose sub
    slam_pose_sub_ = this->create_subscription<geometry_msgs::msg::PoseStamped>(slam_pose_topic_, 10, std::bind(&TaskManager::slamPoseCallback, this, _1));

    // Health pubs/subs
    health_pub_ = this->create_publisher<std_msgs::msg::String>("/mapversation/health_report", 10);
    rclcpp::QoS hb_qos(10);
	hb_qos.liveliness();
    if (do_slam_) {
        path_planner_sub_ = this->create_subscription<std_msgs::msg::Header>(path_planner_topic_, hb_qos, std::bind(&TaskManager::pathPlannerCallback, this, _1));
        // Pointcloud republisher only if SLAM running
        pointcloud_repub_ = this->create_publisher<sensor_msgs::msg::PointCloud2>("/cloud_registered_map", 10);
        registered_cloud_sub_ = this->create_subscription<sensor_msgs::msg::PointCloud2>("/cloud_registered", 10, std::bind(&TaskManager::registeredPclCallback, this, _1));
    }
    costmap_sub_ = this->create_subscription<nav_msgs::msg::OccupancyGrid>(costmap_topic_, 10, std::bind(&TaskManager::costmapCallback, this, _1));
    if (lidar_type == 2) {
        lidar_sub_ = this->create_subscription<sensor_msgs::msg::PointCloud2>(lidar_topic_, 10, std::bind(&TaskManager::pointcloudCallback, this, _1));
    }
    else if (lidar_type == 4) {
        livox_lidar_sub_ = this->create_subscription<livox_ros_driver2::msg::CustomMsg>(lidar_topic_, 10, std::bind(&TaskManager::livoxCallback, this, _1));
    }
    if (do_mapir_) {
        mapir_sub_ = this->create_subscription<sensor_msgs::msg::Image>(mapir_topic_, 10, std::bind(&TaskManager::mapirCallback, this, _1));
    }
    else if (do_mapir_rgb_) {
        mapir_sub_ = this->create_subscription<sensor_msgs::msg::Image>(mapir_rgb_topic_, 10, std::bind(&TaskManager::mapirCallback, this, _1));
    }
    if (do_attollo_) {
        attollo_sub_ = this->create_subscription<sensor_msgs::msg::Image>(attollo_topic_, 10, std::bind(&TaskManager::attolloCallback, this, _1));
    }
    if (do_thermal_) {
        thermal_sub_ = this->create_subscription<sensor_msgs::msg::Image>(thermal_topic_, 10, std::bind(&TaskManager::thermalCallback, this, _1));
    }

    rosbag_sub_ = this->create_subscription<std_msgs::msg::String>(rosbag_topic_, 10, std::bind(&TaskManager::rosbagCallback, this, _1));

    // Explore action setup
    explore_action_client_ = rclcpp_action::create_client<Explore>(this, "/explore");
    auto send_explore_goal_options = rclcpp_action::Client<Explore>::SendGoalOptions();
    send_explore_goal_options.goal_response_callback =
      std::bind(&TaskManager::explore_goal_response_callback, this, std::placeholders::_1);
    send_explore_goal_options.feedback_callback =
      std::bind(&TaskManager::explore_feedback_callback, this, std::placeholders::_1, std::placeholders::_2);
    send_explore_goal_options.result_callback =
      std::bind(&TaskManager::explore_result_callback, this, std::placeholders::_1);

    // Geo/map state services
    geopoint_service_ = this->create_service<messages_88::srv::Geopoint>("slam2geo", std::bind(&TaskManager::convert2Geo, this, _1, std::placeholders::_2, std::placeholders::_3));
    elevation_map_service_ = this->create_service<messages_88::srv::GetMapData>("get_map_data", std::bind(&TaskManager::getMapData, this, _1, std::placeholders::_2, std::placeholders::_3));

    mavros_geofence_client_ = this->create_client<mavros_msgs::srv::WaypointPush>("/mavros/geofence/push");

    goal_pos_pub_ = this->create_publisher<geometry_msgs::msg::PoseStamped>(goal_topic, 10);

    local_vel_pub_ = this->create_publisher<geometry_msgs::msg::Twist>("/mavros/setpoint_velocity/cmd_vel_unstamped", 10);
    vision_pose_publisher_ = this->create_publisher<geometry_msgs::msg::PoseStamped>("/mavros/vision_pose/pose", 10);

    marker_pub_ = this->create_publisher<visualization_msgs::msg::MarkerArray>("/lawnmower", 10);

    // Remote ID
    odid_basic_id_pub_ = this->create_publisher<mavros_msgs::msg::BasicID>("/mavros/open_drone_id/basic_id", 10);
    odid_operator_id_pub_ = this->create_publisher<mavros_msgs::msg::OperatorID>("/mavros/open_drone_id/operator_id", 10);
    odid_self_id_pub_ = this->create_publisher<mavros_msgs::msg::SelfID>("/mavros/open_drone_id/self_id", 10);
    odid_system_pub_ = this->create_publisher<mavros_msgs::msg::System>("/mavros/open_drone_id/system", 10);
    odid_system_update_pub_ = this->create_publisher<mavros_msgs::msg::SystemUpdate>("/mavros/open_drone_id/system_update", 10);

    // Recording
    if (offline_) {
        map_yaw_sub_ = this->create_subscription<std_msgs::msg::Float64>("map_yaw", 10, std::bind(&TaskManager::mapYawCallback, this, _1));
        if (save_pcd_) {
            pcl_save_ .reset(new pcl::PointCloud<pcl::PointXYZI>());
        }
    }
    else {
        map_yaw_pub_ = this->create_publisher<std_msgs::msg::Float64>("map_yaw", 5);
    }

    // Task status pub
    task_pub_ = this->create_publisher<messages_88::msg::TaskStatus>("task_status", 10);
    goal_sub_ = this->create_subscription<geometry_msgs::msg::PoseStamped>(goal_topic, 10, std::bind(&TaskManager::goalCallback, this, _1));
    task_msg_.enable_autonomy = enable_autonomy_;
    task_msg_.enable_exploration = true;

    // tymbal pub/subs
    tymbal_hd_pub_ = this->create_publisher<std_msgs::msg::String>("/tymbal/to_hello_decco", 10);
    tymbal_sub_ = this->create_subscription<std_msgs::msg::String>("/tymbal/to_decco", 10, std::bind(&TaskManager::packageFromTymbal, this, _1));
    // Maybe the above topic should be called "from_hello_decco", feels a little more readable
    tymbal_puddle_pub_ = this->create_publisher<std_msgs::msg::String>("/tymbal/to_puddle", 10);
    map_region_pub_ = this->create_publisher<visualization_msgs::msg::Marker>("/map_region", 10);


    // TF
    tf_static_broadcaster_ = std::make_shared<tf2_ros::StaticTransformBroadcaster>(this);
    tf_buffer_ = std::make_unique<tf2_ros::Buffer>(this->get_clock());
    tf_listener_ = std::make_shared<tf2_ros::TransformListener>(*tf_buffer_);

    flight_controller_interface_->setAutonomyEnabled(enable_autonomy_);

    // Start timers
    health_check_timer_ = this->create_wall_timer(100ms, std::bind(&TaskManager::checkHealth, this));
    task_manager_timer_ = this->create_wall_timer(std::chrono::duration<float>(task_manager_loop_duration_), std::bind(&TaskManager::runTaskManager, this));
    heartbeat_timer_ = this->create_wall_timer(1s, std::bind(&TaskManager::heartbeatTimerCallback, this));
    odid_timer_ = this->create_wall_timer(1s, std::bind(&TaskManager::odidTimerCallback, this));

    // Initialize hello decco manager
    hello_decco_manager_ = std::make_shared<hello_decco_manager::HelloDeccoManager>(flightleg_area_acres_, mavros_map_frame_);

}

TaskManager::~TaskManager() {

    RCLCPP_INFO(this->get_logger(), "Calling TM destructor");

    if (offline_ && save_pcd_) {
        if (pcl_save_->size() > 0) {
            std::string file_name = "utm.pcd";
            std::string task_manager_dir;
            std::string package_name = "task_manager";
            try {
                task_manager_dir = ament_index_cpp::get_package_share_directory("task_manager");
                RCLCPP_INFO(this->get_logger(), "Package '%s' found at: %s", package_name.c_str(), task_manager_dir.c_str());
            } catch (const std::exception & e) {
                RCLCPP_ERROR(this->get_logger(), "Could not find package '%s': %s", package_name.c_str(), e.what());
            }
            std::string pcd_save_dir = task_manager_dir + "/PCD/";

            if (!boost::filesystem::exists(pcd_save_dir)) {
                boost::filesystem::create_directory(pcd_save_dir);
            }
            pcd_save_dir += file_name;
            pcl::PCDWriter pcd_writer;
            RCLCPP_INFO(this->get_logger(), "current scan saved to %s", pcd_save_dir.c_str());
            pcd_writer.writeBinary(pcd_save_dir, *pcl_save_);
        }
        else {
            RCLCPP_INFO(this->get_logger(), "No pointclouds to save");
        }
    }
}

void TaskManager::runTaskManager() {

    // Check arm status and make sure bag recording is happening properly.
    checkArmStatus();

    checkFailsafes();

    switch (current_task_) {
        case Task::INITIALIZING: {
            if (initialized()) {
                logEvent(EventType::STATE_MACHINE, Severity::LOW, "Drone initialized");
                if (!offline_) {
                    flight_controller_interface_->setMode(flight_controller_interface_->guided_mode_);

                    if (flight_controller_interface_->getDroneReadyToArm()){
                        logEvent(EventType::STATE_MACHINE, Severity::LOW, "Preflight checks passed, ready to arm");
                        updateCurrentTask(Task::READY);
                    }
                    else {
                        logEvent(EventType::STATE_MACHINE, Severity::LOW, "Waiting for preflight checks to pass");
                        updateCurrentTask(Task::PREFLIGHT_CHECK);
                    }
                }
                else {
                    updateCurrentTask(Task::READY);
                }
            }
            explore_action_result_ = rclcpp_action::ResultCode::UNKNOWN;
            break;
        }
        case Task::PREFLIGHT_CHECK: {
            // TODO sim should pass arming checks too, they don't for some weird reasons.
            // Like loop rate 222 (which can be fixed by putting ClockSpeed: 0.8 in settings.json)
            // However, other things still fail. Eventually we should fix this and set ARMING_CHECK to 1 in ardupilot
            if (flight_controller_interface_->getDroneReadyToArm() || simulate_) {
                logEvent(EventType::STATE_MACHINE, Severity::LOW, "Preflight checks passed, ready to arm");
                updateCurrentTask(Task::READY);
            } 
            else if (this->get_clock()->now() - last_preflight_check_log_stamp_ > rclcpp::Duration::from_seconds(10.0)) {
                logEvent(EventType::FLIGHT_CONTROL, Severity::MEDIUM,
                         "Preflight check failed due to " + flight_controller_interface_->getPreflightCheckReasons());
                last_preflight_check_log_stamp_ = this->get_clock()->now();
            }
            break;
        }
        case Task::READY: {
            // this flag gets triggered when received a burn unit
            if (needs_takeoff_) 
            {
                if (takeoff_attempts_ > 5) {
                    logEvent(EventType::STATE_MACHINE, Severity::MEDIUM, "Takeoff failed after 5 attempts");
                    needs_takeoff_ = false;
                    takeoff_attempts_ = 0;
                }
                else {
                    if (!enable_autonomy_) {
                        logEvent(EventType::STATE_MACHINE, Severity::MEDIUM, "Not taking off, autonomy not enabled");
                        needs_takeoff_ = false;
                    }
                    else {
                        logEvent(EventType::STATE_MACHINE, Severity::LOW, "Starting takeoff");
                        startTakeoff();
                    }
                    
                }
            }
            else if (flight_controller_interface_->getIsArmed()) {
                logEvent(EventType::STATE_MACHINE, Severity::LOW, "Drone armed manually");
                updateCurrentTask(Task::MANUAL_FLIGHT);
            }
            break;
        }
        case Task::MANUAL_FLIGHT: {
            if (!hello_decco_manager_->getElevationInit()) {
                hello_decco_manager_->getHomeElevation(home_elevation_);
                RCLCPP_INFO(this->get_logger(),"got home elevation in manual mode : %f", home_elevation_);
            }
            if (!flight_controller_interface_->getIsArmed()) {
                logEvent(EventType::STATE_MACHINE, Severity::LOW, "Drone disarmed manually");
                updateCurrentTask(Task::COMPLETE);
            }
            break;
        }
        case Task::PAUSE: {
            // Handle resuming exploration when that is available.
            break;
        }
        case Task::TAKING_OFF: {
            // Once we reach takeoff altitude, transition to next flight state
            if (flight_controller_interface_->getAltitudeAGL() > (target_altitude_ - 1)) {
                // If not in polygon, start navigation task
                if (has_setpoint_) {
                    updateCurrentTask(Task::SETPOINT);
                }
                else if (!decco_utilities::isInside(map_polygon_, flight_controller_interface_->getCurrentLocalPosition().pose.position)) {
                    logEvent(EventType::STATE_MACHINE, Severity::LOW, "Transiting to designated survey unit");
                    startTransit();
                }
                else {
                    logEvent(EventType::STATE_MACHINE, Severity::LOW, "Starting exploration");
                    startExploration();
                }
            }
            break;
        }
        case Task::SETPOINT: {
            if (!setpoint_started_) {
<<<<<<< HEAD
                goal_pos_pub_->publish(initial_transit_point_);
=======
                position_setpoint_pub_->publish(goal_);
>>>>>>> 4efba001
                setpoint_started_ = true;
            }
            else {
                bool reached = decco_utilities::isInAcceptanceRadius(flight_controller_interface_->getCurrentLocalPosition().pose.position,
                                                                          goal_.pose.position,
                                                                          3.0);
                if (reached) {
                    has_setpoint_ = false;
                    setpoint_started_ = false;
                    updateCurrentTask(Task::READY);
                }
            }
            break;
        }
        case Task::IN_TRANSIT: {
            if (decco_utilities::isInside(map_polygon_, flight_controller_interface_->getCurrentLocalPosition().pose.position)) {
                logEvent(EventType::STATE_MACHINE, Severity::LOW, "Starting exploration");
                startExploration();
            }
            break;
        }
        case Task::EXPLORING: {   
            // Check action client status to see if complete
            if (explore_action_result_ == rclcpp_action::ResultCode::ABORTED || 
                explore_action_result_ == rclcpp_action::ResultCode::CANCELED ||
                explore_action_result_ == rclcpp_action::ResultCode::SUCCEEDED) {

                logEvent(EventType::STATE_MACHINE, Severity::LOW, "Initiating RTL_88 due to exploration action stopped. "); // TODO add result parsing to string
                auto fs_msg = hello_decco_manager_->updateFlightStatus("COMPLETED", this->get_clock()->now());
                tymbal_hd_pub_->publish(fs_msg);
                startRtl88();
            }

            break;
        }
        case Task::LAWNMOWER: {
            if (lawnmower_started_ && lawnmower_points_.empty()) {
                logEvent(EventType::STATE_MACHINE, Severity::LOW, "Lawnmower complete, doing RTL_88");
                startRtl88();
            }
            else {
                if (lawnmower_started_ && !lawnmowerGoalComplete()) {
                    break;
                }
                else {
                    getLawnmowerGoal();
                    goal_pos_pub_->publish(goal_);
                    lawnmower_started_ = true;
                }
            }
            break;
        }
        case Task::RTL_88: {
            bool at_home_position = decco_utilities::isInAcceptanceRadius(flight_controller_interface_->getCurrentLocalPosition().pose.position,
                                                                          home_pos_.pose.position,
                                                                          1.0);
            if (at_home_position) {
                logEvent(EventType::STATE_MACHINE, Severity::LOW, "RTL_88 completed, landing");
                startLanding();
            }
            break;
        }
        case Task::LANDING:
        case Task::FAILSAFE_LANDING: {
            if (!flight_controller_interface_->getIsArmed()) {
                logEvent(EventType::STATE_MACHINE, Severity::LOW, "Flight complete");
                updateCurrentTask(Task::COMPLETE);
            }
            break;
        }
        case Task::COMPLETE: {
            in_autonomous_flight_ = false;
            // Return to preflight check as we have already initialized. 
            updateCurrentTask(Task::PREFLIGHT_CHECK);
            break;
        }
        default: {
            break;
        }
    }

    task_msg_.header.stamp = this->get_clock()->now();
    task_msg_.cmd_history.data = cmd_history_.c_str();
    task_msg_.current_status.data = getTaskString(current_task_);
    task_pub_->publish(task_msg_);
    json task_json = makeTaskJson();
    auto ts_msg = hello_decco_manager_->packageToTymbalHD("task_status", task_json, this->get_clock()->now());
    tymbal_hd_pub_->publish(ts_msg);

    json path_json;
    path_json["timestamp"] = static_cast<float>(flight_controller_interface_->getCurrentGlobalPosition().header.stamp.sec
                                + static_cast<float>(flight_controller_interface_->getCurrentGlobalPosition().header.stamp.nanosec) / 1e9);
    path_json["latitude"] = flight_controller_interface_->getCurrentGlobalPosition().latitude;
    path_json["longitude"] = flight_controller_interface_->getCurrentGlobalPosition().longitude;
    // hello_decco_manager_->packageToTymbalPuddle("/flight", path_json);
}

void TaskManager::startTakeoff() {

    // Set home position
    home_pos_.header.stamp = this->get_clock()->now();
    home_pos_.header.frame_id = mavros_map_frame_;
    home_pos_.pose.position.x = flight_controller_interface_->getCurrentLocalPosition().pose.position.x;
    home_pos_.pose.position.y = flight_controller_interface_->getCurrentLocalPosition().pose.position.y;
    home_pos_.pose.position.z = target_altitude_;

    // this is a redundant check but probably good to keep
    if (!task_msg_.enable_autonomy) {
        logEvent(EventType::STATE_MACHINE, Severity::MEDIUM, "Not taking off, autonomy disabled");
        return;
    }

    if (flight_controller_interface_->takeOff(target_altitude_)) {
        if (do_record_) {
            startBag();
        }
        in_autonomous_flight_ = true;
        updateCurrentTask(Task::TAKING_OFF);
        needs_takeoff_ = false;
        takeoff_attempts_ = 0; 
    } 
    else {
        logEvent(EventType::FLIGHT_CONTROL, Severity::MEDIUM, "Takeoff request failed. Retrying.");
        takeoff_attempts_++;
    }

}

void TaskManager::startTransit() {
    padNavTarget(goal_);

<<<<<<< HEAD
    initial_transit_point_.header.frame_id = mavros_map_frame_;
    initial_transit_point_.header.stamp = this->get_clock()->now();
    goal_pos_pub_->publish(initial_transit_point_);
=======
    goal_.header.frame_id = mavros_map_frame_;
    goal_.header.stamp = this->get_clock()->now();
    position_setpoint_pub_->publish(goal_);
>>>>>>> 4efba001

    updateCurrentTask(Task::IN_TRANSIT);
}

void TaskManager::startExploration() {
    if (survey_type_ == SurveyType::SUPER) {
        getLawnmowerPattern(map_polygon_, lawnmower_points_);
        visualizeLawnmower();
        updateCurrentTask(Task::LAWNMOWER);
        return;
    }
    else if (survey_type_ == SurveyType::TRAIL) {
        startTrailFollowing(true); // TODO trail has no stop condition yet
        updateCurrentTask(Task::TRAIL_FOLLOW);
        return;
    }

    current_explore_goal_.polygon = map_polygon_;
    current_explore_goal_.altitude = target_altitude_;
    current_explore_goal_.min_altitude = min_altitude_;
    current_explore_goal_.max_altitude = max_altitude_;

    // Start with a rotation command in case no frontiers immediately processed, will be overridden with first exploration goal
    geometry_msgs::msg::Twist vel;
    vel.angular.x = 0;
    vel.angular.y = 0;
    vel.angular.z = M_PI_2; // PI/2 rad/s
    local_vel_pub_->publish(vel);

    if (!explore_action_client_->wait_for_action_server(2s)) {
        RCLCPP_WARN(this->get_logger(), "Explore action client not available after waiting");
    }

    explore_action_client_->async_send_goal(current_explore_goal_);

    logEvent(EventType::STATE_MACHINE, Severity::LOW, "Sending explore goal");
    auto fs_msg = hello_decco_manager_->updateFlightStatus("ACTIVE", this->get_clock()->now());
    tymbal_hd_pub_->publish(fs_msg);

    updateCurrentTask(Task::EXPLORING);
}

void TaskManager::startRtl88() {
    pauseOperations();

    if (flight_controller_interface_->getFlightMode() != flight_controller_interface_->guided_mode_) {
        flight_controller_interface_->setMode(flight_controller_interface_->guided_mode_);
    }

    goal_pos_pub_->publish(home_pos_);
    updateCurrentTask(Task::RTL_88);
}

void TaskManager::startLanding() {
    flight_controller_interface_->setMode(flight_controller_interface_->land_mode_);
    updateCurrentTask(Task::LANDING);
}

void TaskManager::startFailsafeLanding() {
    pauseOperations();
    flight_controller_interface_->setMode(flight_controller_interface_->land_mode_);
    updateCurrentTask(Task::FAILSAFE_LANDING);
}

void TaskManager::startPause() {
    flight_controller_interface_->setMode(flight_controller_interface_->brake_mode_);
    updateCurrentTask(Task::PAUSE);
}

void TaskManager::updateCurrentTask(Task task) {
    std::string task_str = getTaskString(task);
    logEvent(EventType::TASK_STATUS, Severity::LOW, "Current task updated to " + task_str);
    current_task_ = task;
}

TaskManager::Task TaskManager::getCurrentTask() {
    return current_task_;
}

void TaskManager::checkHealth() {
    rclcpp::Time now = this->get_clock()->now();

    health_checks_.battery_ok = isBatteryOk();
    health_checks_.lidar_ok = now - last_lidar_stamp_ < lidar_timeout_;
    health_checks_.slam_ok = now - last_slam_pos_stamp_ < slam_timeout_;
    health_checks_.path_ok = now - last_path_planner_stamp_ < path_timeout_;
    health_checks_.costmap_ok = now - last_costmap_stamp_ < costmap_timeout_;
    health_checks_.explore_ok = explore_action_client_.get()->action_server_is_ready();
    health_checks_.mapir_ok = now - last_mapir_stamp_ < mapir_timeout_;
    health_checks_.attollo_ok = now - last_attollo_stamp_ < attollo_timeout_;
    health_checks_.thermal_ok = now - last_thermal_stamp_ < thermal_timeout_;
    health_checks_.rosbag_ok = now - last_rosbag_stamp_ < rosbag_timeout_;

    if (now - last_health_pub_stamp_ > health_check_pub_duration_) {
        publishHealth();
        last_health_pub_stamp_ = now;
    }
}

void TaskManager::checkFailsafes() {

    if (!in_autonomous_flight_)
        return;

    // Check for manual takeover
    std::string mode = flight_controller_interface_->getFlightMode();
    if (mode == "STABILIZE" || 
        mode == "ALT_HOLD" ||
        mode == "POSHOLD") {
        logEvent(EventType::FLIGHT_CONTROL, Severity::MEDIUM, "Manual takeover initiated");
        updateCurrentTask(Task::MANUAL_FLIGHT);
        in_autonomous_flight_ = false;
        pauseOperations();
        return;
    }

    // Check for failsafe landing conditions
    std::string failsafe_reason = "";
    bool need_failsafe_landing = false;
    if (!health_checks_.slam_ok && do_slam_) {
        failsafe_reason += "SLAM unhealthy, ";
        need_failsafe_landing = true;
    }
    if (!health_checks_.path_ok && do_slam_) {
        failsafe_reason += "Path unhealthy, ";
        need_failsafe_landing = true;
    }
    if (need_failsafe_landing) {
        if (current_task_ != Task::FAILSAFE_LANDING) {
            if (use_failsafes_) {
                logEvent(EventType::FAILSAFE, Severity::HIGH, "Failsafe landing initiated due to " + failsafe_reason);
                startFailsafeLanding();
            }
            else {
                if (current_task_ != Task::PAUSE) {
                    logEvent(EventType::FAILSAFE, Severity::MEDIUM, "Failsafe landing requested for "
                                                                    + failsafe_reason + " but failsafes not active");
                }
            }
        }
        // Return here because this is the most extreme failsafe and we don't need to check others
        return;
    }

    // Check for RTL 88 conditions
    // For now, only battery low will trigger this, but using this structure for future additions
    std::string rtl_88_reason = "";
    bool need_rtl_88 = false;
    if (!health_checks_.battery_ok) {
        rtl_88_reason += "battery level low, ";
        need_rtl_88 = true;
    } 
    if (need_rtl_88 &&
        current_task_ != Task::RTL_88 &&
        current_task_ != Task::LANDING &&
        current_task_ != Task::COMPLETE) {

        logEvent(EventType::STATE_MACHINE, Severity::MEDIUM, "Starting RTL 88 due to " + rtl_88_reason);
        startRtl88();
    }
}

bool TaskManager::initialized() {

    // Wait for FCI to finish initializing
    if (!flight_controller_interface_->getDroneInitalized())
        return false;

    // Get drone heading
    if (!offline_) {
        double yaw = 0;
        if (!flight_controller_interface_->getMapYaw(yaw)) {
            RCLCPP_WARN_THROTTLE(this->get_logger(), *this->get_clock(), 10000, "Waiting for heading from autopilot...");
            return false;
        }

        logEvent(EventType::INFO, Severity::LOW, "Initial heading: " + std::to_string(yaw));

        // Convert yaw from NED to ENU
        yaw = -yaw + 90.0;
        // Convert to radians
        map_yaw_ = yaw * M_PI / 180.0;
        std_msgs::msg::Float64 yaw_msg;
        yaw_msg.data = map_yaw_;
        map_yaw_pub_->publish(yaw_msg);
    }

    // Get roll, pitch for map stabilization
    geometry_msgs::msg::Quaternion init_orientation;
    logEvent(EventType::INFO, Severity::LOW, "Initializing IMU");
    if (!flight_controller_interface_->getAveragedOrientation(init_orientation)) {
        return false;
    }
    tf2::Quaternion quatmav(init_orientation.x, init_orientation.y, init_orientation.z, init_orientation.w);
    tf2::Matrix3x3 m(quatmav);
    double roll, pitch, yaw;
    m.getRPY(roll, pitch, yaw);
    RCLCPP_INFO(this->get_logger(), "Roll: %f, Pitch: %f, Yaw, %f", roll * 180 / M_PI, pitch * 180 / M_PI, yaw * 180 / M_PI);
    map_yaw_ = yaw;

    // If using tilted lidar, add the lidar pitch to the map to slam tf, since
    // the lidar is used as the basis for the slam map frame
    pitch += -lidar_pitch_;


    double offset_x = -lidar_x_;
    double offset_y = 0.0;
    double offset_z = -lidar_z_;

    // Fill in data
    map_to_slam_tf_.header.frame_id = mavros_map_frame_;
    map_to_slam_tf_.header.stamp = this->get_clock()->now();
    map_to_slam_tf_.child_frame_id = slam_map_frame_;
    
    // Rotate the lidar offsets in base_link frame to map_frame
    map_to_slam_tf_.transform.translation.x = offset_x * cos(-map_yaw_) + offset_y * sin(-map_yaw_); 
    map_to_slam_tf_.transform.translation.y = -offset_x * sin(-map_yaw_) + offset_y * cos(-map_yaw_); 
    map_to_slam_tf_.transform.translation.z = offset_z;

    tf2::Quaternion quat_tf;
    quat_tf.setRPY(roll, pitch, map_yaw_); // TODO, get rid of map_yaw_? It's the same as IMU yaw. Also confirm IMU is ok and not being affected by param setup on launch
    quat_tf.normalize();

    geometry_msgs::msg::Quaternion quat;
    tf2::convert(quat_tf, quat);
    map_to_slam_tf_.transform.rotation = quat;

    // Save inverse
    tf2::Transform map2, slam2;
    tf2::convert(map_to_slam_tf_.transform, map2);
    slam2 = map2.inverse();
    geometry_msgs::msg::Transform slam2_tf;
    tf2::convert(slam2, slam2_tf);
    slam_to_map_tf_.header.frame_id = slam_map_frame_;
    slam_to_map_tf_.header.stamp = map_to_slam_tf_.header.stamp;
    slam_to_map_tf_.child_frame_id = mavros_map_frame_;
    slam_to_map_tf_.transform = slam2_tf;

    // Send transform and stop timer
    tf_static_broadcaster_->sendTransform(map_to_slam_tf_);

    map_tf_timer_.reset();
    map_tf_init_ = true;

    logEvent(EventType::INFO, Severity::LOW, "Waiting for global position");
    home_utm_zone_ = flight_controller_interface_->getUTMZone();
    if (home_utm_zone_ < 0) {
        return false;
    }
    RCLCPP_INFO(this->get_logger(), "Got global, UTM zone: %d. LL : (%f, %f)", home_utm_zone_, flight_controller_interface_->getCurrentGlobalPosition().latitude, flight_controller_interface_->getCurrentGlobalPosition().longitude);
    double utm_x, utm_y;
    flight_controller_interface_->initUTM(utm_x, utm_y);
    hello_decco_manager_->setUtm(utm_x, utm_y, home_utm_zone_);
    RCLCPP_INFO(this->get_logger(), "UTM offsets: (%f, %f)", utm_x, utm_y);
    RCLCPP_INFO(this->get_logger(), "Map yaw: %f", map_yaw_ * 180 / M_PI);
    utm2map_tf_.header.frame_id = "utm";
    utm2map_tf_.header.stamp = this->get_clock()->now();
    utm2map_tf_.child_frame_id = mavros_map_frame_;
    utm2map_tf_.transform.translation.x = utm_x;
    utm2map_tf_.transform.translation.y = utm_y;
    utm2map_tf_.transform.translation.z = 0;
    utm2map_tf_.transform.rotation.x = 0;
    utm2map_tf_.transform.rotation.y = 0;
    utm2map_tf_.transform.rotation.z = 0;
    utm2map_tf_.transform.rotation.w = 1;
    tf_static_broadcaster_->sendTransform(utm2map_tf_);
    utm_tf_init_ = true;

    logEvent(EventType::INFO, Severity::LOW, "Got global position, UTM zone, and map yaw");

    return true;
}

void TaskManager::map2UtmPoint(geometry_msgs::msg::PointStamped &in, geometry_msgs::msg::PointStamped &out) {
    in.header.frame_id = slam_map_frame_;
    in.header.stamp = this->get_clock()->now();
    tf_buffer_->transform(in, out, "utm");
}

bool TaskManager::convert2Geo(const std::shared_ptr<rmw_request_id_t>/*request_header*/,
                                const std::shared_ptr<messages_88::srv::Geopoint::Request> req,
                                const std::shared_ptr<messages_88::srv::Geopoint::Response> resp) {
    // Sanity check UTM
    if (home_utm_zone_ != flight_controller_interface_->getUTMZone()) {
        logEvent(EventType::INFO, Severity::LOW, "UTM zones crossed. Home UTM: " + std::to_string(home_utm_zone_) + 
                                                 "Now UTM: " + std::to_string(flight_controller_interface_->getUTMZone()));
        return false;
        // TODO decide what to do about it
    }
    geometry_msgs::msg::PointStamped in, out;
    in.point.x = req->slam_position.x;
    in.point.y = req->slam_position.y;
    in.point.z = req->slam_position.z;
    map2UtmPoint(in, out);
    resp->utm_position.x = out.point.x;
    resp->utm_position.y = out.point.y;
    double lat, lon;
    decco_utilities::utmToLL(out.point.x, out.point.y, home_utm_zone_, lat, lon);
    resp->latitude = lat;
    resp->longitude = lon;
    return true;
}

bool TaskManager::getMapData(const std::shared_ptr<rmw_request_id_t>/*request_header*/,
                             const std::shared_ptr<messages_88::srv::GetMapData::Request> req,
                             const std::shared_ptr<messages_88::srv::GetMapData::Response> resp){
    geometry_msgs::msg::Point map_point = req->map_position;
    int width = req->width;
    int height = req->height;
    geometry_msgs::msg::PointStamped in, out;
    in.point = map_point;
    map2UtmPoint(in, out);
    RCLCPP_INFO(this->get_logger(), "at intput (%f, %f) output utm was (%f, %f)", in.point.x, in.point.y, out.point.x, out.point.y);
    sensor_msgs::msg::Image chunk;
    double ret_altitude;
    bool worked = hello_decco_manager_->getElevationValue(out.point.x, out.point.y, ret_altitude);
    resp->success = worked;
    if (!worked) {
        logEvent(EventType::INFO, Severity::HIGH, "Failed to get elevation data! Cannot proceed in terrain.");
        return false;
    }
    resp->tif_mat = chunk;
    resp->ret_altitude = ret_altitude;

    RCLCPP_INFO(this->get_logger(), "Altitude at utm: %fm", ret_altitude);

    if (req->adjust_params) {
        // Get alt at start
        geometry_msgs::msg::PoseStamped local = flight_controller_interface_->getCurrentLocalPosition();
        geometry_msgs::msg::PointStamped in, out;
        in.point.x = local.pose.position.x;
        in.point.y = local.pose.position.y;
        map2UtmPoint(in, out);
        double my_altitude;
        hello_decco_manager_->getElevationValue(out.point.x, out.point.y, my_altitude);
        double my_offset = my_altitude - home_elevation_;
        // Update internal
        altitude_offset_ = ret_altitude - home_elevation_;
        target_altitude_ = target_agl_  + altitude_offset_;
        min_altitude_ = std::min(min_agl_ + altitude_offset_, min_agl_ + my_offset);
        max_altitude_ = std::max(max_agl_ + altitude_offset_, max_agl_ + my_offset);
        // Send service
        resp->home_offset = altitude_offset_;
        resp->target_altitude = target_altitude_;
        RCLCPP_INFO(this->get_logger(),"setting new alt params with home elev %f, alt offset %f, and target alt: %f.", home_elevation_, altitude_offset_, target_altitude_);

        this->set_parameter(rclcpp::Parameter("max_alt", max_altitude_));
        this->set_parameter(rclcpp::Parameter("min_alt", min_altitude_));
        this->set_parameter(rclcpp::Parameter("default_alt", target_altitude_));
    }
}

void TaskManager::heartbeatTimerCallback() {
    sensor_msgs::msg::NavSatFix hb = flight_controller_interface_->getCurrentGlobalPosition();
    geometry_msgs::msg::PoseStamped local = flight_controller_interface_->getCurrentLocalPosition();
    double altitudeAgl = flight_controller_interface_->getAltitudeAGL();
    geometry_msgs::msg::Quaternion quat_flu = local.pose.orientation;
    double yaw = flight_controller_interface_->getCompass();
    json j = {
        {"latitude", hb.latitude},
        {"longitude", hb.longitude},
        {"altitude", (int)altitudeAgl},
        {"heading", yaw},
        {"header", {
            {"frame_id", hb.header.frame_id},
            {"stamp", static_cast<float>(hb.header.stamp.sec) + static_cast<float>(hb.header.stamp.nanosec) / 1e9}
        }}
    };
    if (in_autonomous_flight_) {
        j["deccoId"] = hd_drone_id_;
        j["startTime"] = start_time_;
    }
    auto hb_msg = hello_decco_manager_->packageToTymbalHD("decco_heartbeat", j, this->get_clock()->now());
    tymbal_hd_pub_->publish(hb_msg);

    // rclcpp::Time now_time = this->get_clock()->now();
    // float interval = (now_time - last_ui_heartbeat_stamp_).seconds();
    // TODO needs also check if drone state is in air/action
    // if (interval > ui_hb_threshold_) {
    //     messages_88::srv::Emergency emergency;
    //     // TODO fill in pause msg
    //     // emergency_client_.call(emergency);
    // }
}

// Publish the ODID messages that require updates
void TaskManager::odidTimerCallback() {

    // Self ID
    mavros_msgs::msg::SelfID self_id;
    self_id.header.stamp = this->get_clock()->now();
    if (current_task_ == Task::FAILSAFE_LANDING) {
        self_id.description_type = mavros_msgs::msg::SelfID::MAV_ODID_DESC_TYPE_EMERGENCY;
        self_id.description = "FAILSAFE. CAUTION";
    }
    else {
        self_id.description_type = mavros_msgs::msg::SelfID::MAV_ODID_DESC_TYPE_TEXT;
        self_id.description = getTaskString(current_task_);
    }
    odid_self_id_pub_->publish(self_id);
}

void TaskManager::uiHeartbeatCallback(const json &msg) {
    last_ui_heartbeat_stamp_ = this->get_clock()->now();
}

bool TaskManager::pauseOperations() {

    // TODO figure out how to pause and restart
    if (explore_action_goal_handle_) {
        auto status = explore_action_goal_handle_->get_status();
        if (status == rclcpp_action::GoalStatus::STATUS_EXECUTING) {
            explore_action_client_->async_cancel_all_goals();
        }
    }

    return true;
}

void TaskManager::checkArmStatus() {
    std::string mode = flight_controller_interface_->getFlightMode();
    bool armed = flight_controller_interface_->getIsArmed();
    if (!is_armed_ && armed) {
        logEvent(EventType::INFO, Severity::LOW, "Manually set armed state to true");
        is_armed_ = true;
    }
    if (is_armed_ && !bag_active_ && do_record_) {
        logEvent(EventType::INFO, Severity::LOW, "Armed but bag not active"); 
        startBag();
    }
    if (is_armed_ && !armed) {
        logEvent(EventType::INFO, Severity::MEDIUM, "Disarm detected");
        stopBag();
        pauseOperations();
        is_armed_ = false; // Reset so can restart if another arming
    }
}

bool TaskManager::isBatteryOk() {
    geometry_msgs::msg::Point location = flight_controller_interface_->getCurrentLocalPosition().pose.position;
    double distance = sqrt(location.x * location.x + location.y * location.y);
    double time_to_home = distance / estimated_drone_speed_;
    double flight_time_remaining = flight_controller_interface_->getFlightTimeRemaining();

    return (flight_time_remaining > battery_failsafe_safety_factor_ * time_to_home);
}

void TaskManager::startBag() {

    if (bag_active_ || offline_ || !do_record_) {
        return;
    }
    logEvent(EventType::INFO, Severity::LOW, "Bag starting, dir: " + data_directory_);

    std::shared_ptr<rclcpp::Node> bag_record_node = rclcpp::Node::make_shared("bag_record_client");
    auto bag_recorder_client = bag_record_node->create_client<bag_recorder_2::srv::Record>("/bag_recorder/record");
    auto req = std::make_shared<bag_recorder_2::srv::Record::Request>();

    if (!bag_recorder_client->wait_for_service(1s)) {
        RCLCPP_INFO(this->get_logger(), "Bag recorder not available. Not recording bag.");
        return;
    }

    req->start = true;
    req->config_file = record_config_file_;
    req->data_directory = data_directory_ + burn_unit_name_;

    auto result = bag_recorder_client->async_send_request(req);
    if (rclcpp::spin_until_future_complete(bag_record_node, result) ==
        rclcpp::FutureReturnCode::SUCCESS)
    {
        if (!result.get()->success) {
            RCLCPP_WARN(this->get_logger(), "Failed to start bag");
        }
        else {
            bag_active_ = true;
        }
    } else {
        RCLCPP_ERROR(this->get_logger(), "Failed to call service /bag_recorder/record");
    }
}

void TaskManager::stopBag() {
    if (!bag_active_) {
        return;
    }
    std::shared_ptr<rclcpp::Node> bag_record_node = rclcpp::Node::make_shared("bag_record_client");
    auto bag_recorder_client = bag_record_node->create_client<bag_recorder_2::srv::Record>("/bag_recorder/record");
    auto req = std::make_shared<bag_recorder_2::srv::Record::Request>();

    if (!bag_recorder_client->wait_for_service(1s)) {
        RCLCPP_INFO(this->get_logger(), "Bag recorder client not available. Not stop bag.");
        return;
    }

    req->start = false;

    auto result = bag_recorder_client->async_send_request(req);
    if (rclcpp::spin_until_future_complete(bag_record_node, result) ==
        rclcpp::FutureReturnCode::SUCCESS)
    {
        if (!result.get()->success) {
            RCLCPP_WARN(this->get_logger(), "Failed to stop bag");
        }
        else {
            bag_active_ = false;
        }
    } else {
        RCLCPP_ERROR(this->get_logger(), "Failed to call service /bag_recorder/record");
    }
}

bool TaskManager::polygonDistanceOk(geometry_msgs::msg::PoseStamped &target, geometry_msgs::msg::Polygon &map_region) {

    if (decco_utilities::isInside(map_polygon_, flight_controller_interface_->getCurrentLocalPosition().pose.position))
        return true;

    // Medium check, computes distance to nearest point on 2 most likely polygon edges
    // Polygon is already in map coordinates, i.e., expressed in meters from UAS home
    double min_dist = DBL_MAX;
    unsigned closest_point_ind = 0;
    for (unsigned ii=0; ii < map_region.points.size(); ii++) {
        double d = std::pow(map_region.points.at(ii).x, 2) + std::pow(map_region.points.at(ii).y, 2);
        if (d < min_dist) {
            min_dist = d;
            closest_point_ind = ii;
        }
    }
    // Find line intersection with each segment connecting to closest point
    geometry_msgs::msg::Point32 point1, point2, closest_point = map_region.points.at(closest_point_ind);
    unsigned ind1, ind2;
    if (closest_point_ind == 0) {
        ind1 = map_region.points.size() - 1;
    }
    else {
        ind1 = closest_point_ind - 1;
    }
    if (closest_point_ind == map_region.points.size() - 1) {
        ind2 = 0;
    }
    else {
        ind2 = closest_point_ind + 1;
    }
    point1 = map_region.points.at(ind1);
    point2 = map_region.points.at(ind2);

    // Compute intersections

    geometry_msgs::msg::Point drone_location_64 = flight_controller_interface_->getCurrentLocalPosition().pose.position;
    geometry_msgs::msg::Point32 drone_location;
    drone_location.x = drone_location_64.x;
    drone_location.y = drone_location_64.y;
    
    geometry_msgs::msg::Point32 intersection_point_1;
    bool intersection1 = decco_utilities::intersectsOrthogonal(closest_point, point1, drone_location, intersection_point_1);
    double dist1 = decco_utilities::distance_xy(drone_location, intersection_point_1);

    geometry_msgs::msg::Point32 intersection_point_2;
    bool intersection2 = decco_utilities::intersectsOrthogonal(closest_point, point2, drone_location, intersection_point_2);
    double dist2 = decco_utilities::distance_xy(drone_location, intersection_point_2);

    geometry_msgs::msg::Point target_position;
    if (intersection1 && intersection2) {

        if (dist1 < dist2) {
            min_dist = dist1;
            target_position.x = intersection_point_1.x;
            target_position.y = intersection_point_1.y;
        }
        else {
            min_dist = dist2;
            target_position.x = intersection_point_2.x;
            target_position.y = intersection_point_2.y;
        }
    }
    else if (intersection1) {
        min_dist = dist1;
        target_position.x = intersection_point_1.x;
        target_position.y = intersection_point_1.y;
    }
    else if (intersection2) {
        min_dist = dist2;
        target_position.x = intersection_point_2.x;
        target_position.y = intersection_point_2.y;
    }
    else {
        target_position.x = closest_point.x;
        target_position.y = closest_point.y;
    }
    target.pose.position = target_position;
    target.pose.position.z = target_altitude_;

    if (min_dist > std::pow(max_dist_to_polygon_, 2)) {
        logEvent(EventType::STATE_MACHINE, Severity::MEDIUM, 
                    "Max dist to polygon exceeded, will not execute flight. Max distance is: " + 
                    std::to_string(max_dist_to_polygon_) + "m, Closest point: " +
                    std::to_string(std::sqrt(min_dist)) + "m");
        return false;
    }
    return true;
}

void TaskManager::padNavTarget(geometry_msgs::msg::PoseStamped &target) {
    // Add 2m to ensure fully inside polygon, otherwise exploration won't start
    float padding = 2.0;
    geometry_msgs::msg::Point my_position = flight_controller_interface_->getCurrentLocalPosition().pose.position;
    double dif_x = target.pose.position.x - my_position.x;
    double dif_y = target.pose.position.y - my_position.y;
    double norm = sqrt(std::pow(dif_x, 2) + std::pow(dif_y, 2));
    double normed_dif_x = dif_x / norm;
    double normed_dif_y = dif_y / norm;
    target.pose.position.x += normed_dif_x * padding;
    target.pose.position.y += normed_dif_y * padding;
}

std::string TaskManager::getTaskString(Task task) {
    switch (task) {
        case Task::INITIALIZING:           return "INITIALIZING";
        case Task::PREFLIGHT_CHECK:        return "PREFLIGHT_CHECK";
        case Task::READY:                  return "READY";
        case Task::MANUAL_FLIGHT:          return "MANUAL_FLIGHT";
        case Task::PAUSE:                  return "PAUSE";
        case Task::EXPLORING:              return "EXPLORING";
        case Task::LAWNMOWER:              return "LAWNMOWER";
        case Task::TRAIL_FOLLOW:           return "TRAIL_FOLLOW";
        case Task::IN_TRANSIT:             return "IN_TRANSIT";
        case Task::SETPOINT:               return "SETPOINT";
        case Task::RTL_88:                 return "RTL_88";
        case Task::TAKING_OFF:             return "TAKING_OFF";
        case Task::LANDING:                return "LANDING";
        case Task::FAILSAFE_LANDING:       return "FAILSAFE_LANDING";
        case Task::COMPLETE:               return "COMPLETE";
        default:                           return "unknown";
    }
}

std::string TaskManager::getEventTypeString(EventType type) {
    switch (type) {
        case EventType::TASK_STATUS:    return "TASK_STATUS";
        case EventType::STATE_MACHINE:  return "STATE_MACHINE";
        case EventType::FLIGHT_CONTROL: return "FLIGHT_CONTROL";
        case EventType::FAILSAFE:       return "FAILSAFE";
        case EventType::INFO:           return "INFO";
        default:                        return "unknown";
    }
}

std::string TaskManager::getSeverityString(Severity sev) {
    switch (sev) {
        case Severity::LOW:      return "LOW";
        case Severity::MEDIUM:   return "MEDIUM";
        case Severity::HIGH:     return "HIGH";
        default:                 return "unknown";
    }
}

void TaskManager::slamPoseCallback(const geometry_msgs::msg::PoseStamped::SharedPtr slam_pose) {

    slam_pose_ = *slam_pose;

    last_slam_pos_stamp_ = this->get_clock()->now();

    // Transform decco pose (in slam_map frame) and publish it in mavros_map frame as /mavros/vision_pose/pose
    if (!map_tf_init_) {
        return;
    }

    geometry_msgs::msg::TransformStamped tf;
    try {
        tf = tf_buffer_->lookupTransform(mavros_map_frame_, slam_map_frame_, tf2::TimePointZero);
    } catch (tf2::TransformException & ex) {
        RCLCPP_WARN_THROTTLE(this->get_logger(), *this->get_clock(), 10000, "Cannot publish vision pose as map<>slam_map tf not yet available");
        return;
    }

    // Apply the transform to the drone pose
    geometry_msgs::msg::PoseStamped msg_body_pose;
    geometry_msgs::msg::PoseStamped slam = *slam_pose;

    tf2::doTransform(slam, msg_body_pose, tf);
    msg_body_pose.header.frame_id = mavros_map_frame_;
    msg_body_pose.header.stamp = slam_pose->header.stamp;

    vision_pose_publisher_->publish(msg_body_pose);

    // Map tf for offline
    if (explicit_global_params_) {
        geometry_msgs::msg::PointStamped point_in, point_out;
        point_in.header = slam_pose->header;
        point_in.point.x = 0;
        point_in.point.y = 0;
        point_in.point.z = 0;
        tf2::doTransform(point_in, point_out, utm2map_tf_);
        double lat, lon;
        decco_utilities::utmToLL(point_out.point.x, point_out.point.y, home_utm_zone_, lat, lon);
        sensor_msgs::msg::NavSatFix nav_msg;
        nav_msg.header.frame_id = mavros_base_frame_;
        nav_msg.header.stamp = slam_pose->header.stamp;
        nav_msg.latitude = lat;
        nav_msg.longitude = lon;
        global_pose_pub_->publish(nav_msg);

    }
}

void TaskManager::registeredPclCallback(const sensor_msgs::msg::PointCloud2::SharedPtr msg) {
    if (!map_tf_init_) {
        return;
    }

    pcl::PointCloud<pcl::PointXYZI>::Ptr reg_cloud(new pcl::PointCloud<pcl::PointXYZI>());
    pcl::PointCloud<pcl::PointXYZI>::Ptr map_cloud(new pcl::PointCloud<pcl::PointXYZI>());
    pcl::fromROSMsg (*msg, *reg_cloud);

    pcl_ros::transformPointCloud(*reg_cloud, *map_cloud, map_to_slam_tf_);

    sensor_msgs::msg::PointCloud2 map_cloud_ros;
    pcl::toROSMsg(*map_cloud, map_cloud_ros);
    map_cloud_ros.header.frame_id = mavros_map_frame_;
    pointcloud_repub_->publish(map_cloud_ros);

    if (utm_tf_init_ && offline_ & save_pcd_) {
        pcl::PointCloud<pcl::PointXYZI>::Ptr cloud = map_cloud;
        // if (save_pcd_frame_ == "utm") {
            pcl::PointCloud<pcl::PointXYZI>::Ptr utm_cloud(new pcl::PointCloud<pcl::PointXYZI>());
            pcl_ros::transformPointCloud(*map_cloud, *utm_cloud, utm2map_tf_);
            cloud = utm_cloud;
        // }
        *pcl_save_ += *cloud;
    }
}

void TaskManager::pathPlannerCallback(const std_msgs::msg::Header::SharedPtr msg) {
    last_path_planner_stamp_ = this->get_clock()->now();
}

void TaskManager::costmapCallback(const nav_msgs::msg::OccupancyGrid::SharedPtr msg) {
    last_costmap_stamp_ = this->get_clock()->now();
}

void TaskManager::pointcloudCallback(const sensor_msgs::msg::PointCloud2::SharedPtr msg) {
    last_lidar_stamp_ =  this->get_clock()->now();
}

void TaskManager::livoxCallback(const livox_ros_driver2::msg::CustomMsg::SharedPtr msg) {
    last_lidar_stamp_ = this->get_clock()->now();
}

void TaskManager::mapirCallback(const sensor_msgs::msg::Image::SharedPtr msg) {
    last_mapir_stamp_ = this->get_clock()->now();
}

void TaskManager::attolloCallback(const sensor_msgs::msg::Image::SharedPtr msg) {
    last_attollo_stamp_ = this->get_clock()->now();
}

void TaskManager::thermalCallback(const sensor_msgs::msg::Image::SharedPtr msg) {
    last_thermal_stamp_ = this->get_clock()->now();
}

void TaskManager::rosbagCallback(const std_msgs::msg::String::SharedPtr msg) {
    last_rosbag_stamp_ = this->get_clock()->now();
}

void TaskManager::goalCallback(const geometry_msgs::msg::PoseStamped::SharedPtr msg) {
    goal_ = *msg;
}

void TaskManager::mapYawCallback(const std_msgs::msg::Float64::SharedPtr msg) {
    map_yaw_ = msg->data;
    RCLCPP_INFO(this->get_logger(), "Got map yaw: %f", map_yaw_ * 180 / M_PI);
}

void TaskManager::explore_goal_response_callback(const ExploreGoalHandle::SharedPtr & goal_handle) {
    if (!goal_handle) {
      logEvent(INFO, MEDIUM, "Explore goal rejected by server");
    } else {
      RCLCPP_INFO(this->get_logger(), "Goal accepted by server, waiting for result");
      explore_action_goal_handle_ = goal_handle;
    }
}

void TaskManager::explore_feedback_callback(ExploreGoalHandle::SharedPtr, const std::shared_ptr<const Explore::Feedback> feedback) {
    // TODO?
}

void TaskManager::explore_result_callback(const ExploreGoalHandle::WrappedResult & result) {
    explore_action_result_ = (rclcpp_action::ResultCode) result.code;
    switch (explore_action_result_) {
      case rclcpp_action::ResultCode::SUCCEEDED:
        logEvent(INFO, LOW, "Goal succeeded");
        return;
      case rclcpp_action::ResultCode::ABORTED:
        logEvent(INFO, MEDIUM, "Goal was aborted");
        return;
      case rclcpp_action::ResultCode::CANCELED:
        logEvent(INFO, MEDIUM, "Goal was canceled");
        return;
      default:
        logEvent(INFO, MEDIUM, "Unknown goal result code");
        return;
    }
}

void TaskManager::packageFromTymbal(const std_msgs::msg::String::SharedPtr msg) {
    json mapver_json = json::parse(msg->data);
    if (!mapver_json.contains("topic")) {
        RCLCPP_ERROR(this->get_logger(), "Received tymbal message without topic, ignoring.");
        logEvent(TASK_STATUS, HIGH, "Bad message sent to drone, ignoring.");
        return;
    }
    std::string topic = static_cast<std::string>(mapver_json["topic"]);
    json gossip_json = mapver_json["gossip"];
    if (topic == "flight_send") {
        acceptFlight(mapver_json);
    }
    else if (topic == "target_setpoint") {
        setpointResponse(mapver_json);
    }
    else if (topic == "emergency") {
        std::string severity = static_cast<std::string>(gossip_json["severity"]);
        emergencyResponse(severity);
    }
    else if (topic == "altitudes") {
        altitudesResponse(gossip_json);
    }
    else if (topic == "heartbeat") {
        remoteIDResponse(gossip_json);
    }
    else {
        RCLCPP_ERROR(this->get_logger(), "Got a tymbal topic I don't understand.");
    }
}

void TaskManager::acceptFlight(json mapver_json) {

    rclcpp::Time timestamp = this->get_clock()->now();

    json flight = mapver_json["gossip"];

    if (!map_tf_init_) {
        logEvent(EventType::STATE_MACHINE, Severity::MEDIUM, "Not ready for flight, try again after initialized");
        auto rej_msg = hello_decco_manager_->rejectFlight(mapver_json, timestamp);
        tymbal_hd_pub_->publish(rej_msg);
        return;
    }
    burn_unit_name_ = static_cast<std::string>(flight["burnUnitName"]);
    hd_drone_id_ = flight["droneId"];
    
    start_time_ = decco_utilities::rosTimeToMilliseconds(timestamp);

    std::string type = static_cast<std::string>(flight["type"]);
    if (type == "PERI") {
        getLawnmowerPattern(map_polygon_, lawnmower_points_);
        visualizeLawnmower();
        survey_type_ = SurveyType::SUPER;
        RCLCPP_INFO(this->get_logger(),"lawnmower starting. ");
    }
    else if (type == "POST") {
        // TODO update types in HD
        if (!do_trail_) {
            logEvent(EventType::INFO, Severity::HIGH, "Trail requested but trail detector not active.");
            auto msg = hello_decco_manager_->rejectFlight(mapver_json, timestamp);
            tymbal_hd_pub_->publish(msg);
            return;
        }
        survey_type_ = SurveyType::TRAIL;
    }
    else {
        survey_type_ = SurveyType::SUB;
    }

    hello_decco_manager_->setDroneLocationLocal(slam_pose_);
    geometry_msgs::msg::Polygon polygon;

    // Process flight via HDM
    auto receipt = hello_decco_manager_->flightReceipt(mapver_json, timestamp);
    tymbal_hd_pub_->publish(receipt);

    bool poly_valid;
    auto burn_unit_rcv = hello_decco_manager_->acceptFlight(mapver_json, polygon, poly_valid, home_elevation_, timestamp);
    tymbal_hd_pub_->publish(burn_unit_rcv);

    if (!poly_valid) {
        logEvent(EventType::INFO, Severity::MEDIUM, "Polygon invalid, not continuing flight");
        return;
    }

    RCLCPP_INFO(this->get_logger(), "Got home elevation : %f", home_elevation_);

    // Now publish polygon visualization
    auto vis = hello_decco_manager_->visualizePolygon(timestamp);
    map_region_pub_->publish(vis);

    auto req = std::make_shared<mavros_msgs::srv::WaypointPush::Request>();
    if (hello_decco_manager_->polygonToGeofence(polygon, req)) {
        auto result = mavros_geofence_client_->async_send_request(req);
        // TODO see if there is a clean way to handle result - I think I had issues with this last time I tried
    }
    else {
        logEvent(EventType::STATE_MACHINE, Severity::MEDIUM, "Geofence invalid, not setting geofence");
    }
    
    map_polygon_ = hello_decco_manager_->getMapPolygon();
    if (!polygonDistanceOk(goal_, map_polygon_)) {
        logEvent(EventType::STATE_MACHINE, Severity::MEDIUM, "Polygon rejected, exceeds maximum starting distance threshold");
        return;
    }

    if (offline_) {
        updateCurrentTask(Task::IN_TRANSIT); // TODO find a better way to make auton possible in offline mode
    }
    else {
        needs_takeoff_ = true;
    }
}

// TODO where should this live?
void TaskManager::startTrailFollowing(bool start) {
    // Start trail goal enabled in pcl analysis
    auto parameter = rcl_interfaces::msg::Parameter();
    auto request = std::make_shared<rcl_interfaces::srv::SetParametersAtomically::Request>();

    auto client = this->create_client<rcl_interfaces::srv::SetParametersAtomically>("trail_enabled_service"); // E.g.: serviceName = "/turtlesim/set_parameters_atomically"

    parameter.name = "trails_enabled";  // E.g.: parameter_name = "background_b"
    parameter.value.type = 1;          //  bool = 1,    int = 2,        float = 3,     string = 4
    parameter.value.bool_value = start; // .bool_value, .integer_value, .double_value, .string_value
    request->parameters.push_back(parameter);

    while (!client->wait_for_service(1s)) {
        if (!rclcpp::ok()) {
        RCLCPP_ERROR(rclcpp::get_logger("rclcpp"), "Interrupted while waiting for the service. Exiting.");
        return;
        }
        RCLCPP_INFO_STREAM(this->get_logger(), "universal altitude param service not available, waiting again..."); 
    }
    auto result = client->async_send_request(request);
}

// TODO where should this live?
void TaskManager::getLawnmowerPattern(const geometry_msgs::msg::Polygon &polygon, std::vector<geometry_msgs::msg::PoseStamped> &lawnmower_points) {
    std::vector<lawnmower::Point> polygon_points;
    for (int ii = 0; ii < polygon.points.size(); ii++) {
        lawnmower::Point pt;
        pt.x = polygon.points.at(ii).x;
        pt.y = polygon.points.at(ii).y;
        polygon_points.push_back(pt);
    }
    std::vector<lawnmower::Point> points = lawnmower::generateLawnmowerPattern(polygon_points, 10);
    geometry_msgs::msg::PoseStamped pose_stamped;
    pose_stamped.header.frame_id = mavros_map_frame_;
    pose_stamped.header.stamp = this->get_clock()->now();

    for (int ii = 0; ii < points.size(); ii++) {
        geometry_msgs::msg::Pose pose;
        pose.position.x = points.at(ii).x;
        pose.position.y = points.at(ii).y;
        pose.position.z = target_altitude_;
        pose_stamped.pose = pose;
        lawnmower_points.push_back(pose_stamped);
    }
    
}

// TODO remove this once confirmed
void TaskManager::visualizeLawnmower()
{
  std_msgs::msg::ColorRGBA red;
  red.r = 1.0;
  red.g = 0;
  red.b = 0;
  red.a = 0.5;

  visualization_msgs::msg::MarkerArray markers_msg;
  std::vector<visualization_msgs::msg::Marker>& markers = markers_msg.markers;
  visualization_msgs::msg::Marker m;

  m.header.frame_id = mavros_map_frame_;
  m.header.stamp = this->get_clock()->now();
  m.ns = "lawnmower";
  m.color = red;
  // lives forever
  m.lifetime = rclcpp::Duration(0.0, 0.0);
  m.frame_locked = true;

  m.action = visualization_msgs::msg::Marker::ADD;
  int id = 0;
  for (auto& frontier : lawnmower_points_) {
    m.type = visualization_msgs::msg::Marker::SPHERE;
    m.id = id;
    m.pose.position = frontier.pose.position;
    m.pose.orientation.w = 1.0;
    double scale = 1.5;
    m.scale.x = scale;
    m.scale.y = scale;
    m.scale.z = scale;
    m.points = {};
    m.color = red;
    markers.push_back(m);
    ++id;
  }

  marker_pub_->publish(markers_msg);
}

void TaskManager::getLawnmowerGoal() {
    goal_ = lawnmower_points_.at(0);

    // Determine heading
    geometry_msgs::msg::PoseStamped current_pos = flight_controller_interface_->getCurrentLocalPosition();
    double x_diff = goal_.pose.position.x - current_pos.pose.position.x;
    double y_diff = goal_.pose.position.y - current_pos.pose.position.y;
    double yaw_target = atan2(y_diff, x_diff);
    tf2::Quaternion setpoint_q;
    setpoint_q.setRPY(0.0, 0.0, yaw_target);
    tf2::convert(setpoint_q, goal_.pose.orientation);
    
    lawnmower_points_.erase(lawnmower_points_.begin());
}

bool TaskManager::lawnmowerGoalComplete() {
    geometry_msgs::msg::PoseStamped current_pos = flight_controller_interface_->getCurrentLocalPosition();
    double dist_sq = std::pow(current_pos.pose.position.x - goal_.pose.position.x, 2) + std::pow(current_pos.pose.position.y - goal_.pose.position.y, 2);
    double min_dist = std::pow(3, 2); // within 2m
    return dist_sq < min_dist;
}

void TaskManager::setpointResponse(json &json_msg) {
    if (!map_tf_init_) {
        logEvent(EventType::STATE_MACHINE, Severity::MEDIUM, "Not ready for flight, try again after initialized");
        auto resp = hello_decco_manager_->rejectFlight(json_msg, this->get_clock()->now());
        tymbal_hd_pub_->publish(resp);
        return;
    }

    double lat = json_msg["gossip"]["latitude"];
    double lon = json_msg["gossip"]["longitude"];
    double px, py;
    hello_decco_manager_->llToMap(lat, lon, px, py);

    // Check distance makes sense
    double max_dist = 100.0;
    double diff_x = px - flight_controller_interface_->getCurrentLocalPosition().pose.position.x;
    double diff_y = py - flight_controller_interface_->getCurrentLocalPosition().pose.position.y;
    if (std::abs(diff_x) < max_dist && std::abs(diff_y) < max_dist) {
        has_setpoint_ = true;
        setpoint_started_ = false;
        if (!is_armed_) {
            needs_takeoff_ = true;
        }
        else {
            updateCurrentTask(Task::SETPOINT);
        }
        goal_.pose.position.x = px;
        goal_.pose.position.y = py;

        double yaw_target_ = atan2(diff_y, diff_x);
        tf2::Quaternion setpoint_q;
        setpoint_q.setRPY(0.0, 0.0, yaw_target_);
        tf2::convert(setpoint_q, goal_.pose.orientation);

        // Give confirmation
        auto conf_msg = hello_decco_manager_->packageToTymbalHD("confirmation", json_msg, this->get_clock()->now());
        tymbal_hd_pub_->publish(conf_msg);

        if (!hello_decco_manager_->getElevationInit()) {
            hello_decco_manager_->setDroneLocationLocal(slam_pose_);
            hello_decco_manager_->getHomeElevation(home_elevation_);
        }
        RCLCPP_INFO(this->get_logger(), "got home elevation : %f", home_elevation_);
    }
    else {
        logEvent(EventType::TASK_STATUS, Severity::HIGH, "Setpoint rejected, farther than max distance.");
        auto rej_msg = hello_decco_manager_->rejectFlight(json_msg, this->get_clock()->now());
        tymbal_hd_pub_->publish(rej_msg);
    }

}

void TaskManager::emergencyResponse(const std::string severity) {
    logEvent(EventType::FAILSAFE, Severity::HIGH, severity + " initiated due to pilot request");

    // Then respond based on severity 
    if (severity == "PAUSE") {
        // NOTICE = PAUSE
        // TODO, tell exploration to stop searching frontiers. For now, will keep blacklisting them, but the drone is in PAUSE mode. Currently no way to pick back up and set to guided mode (here or in HD)
        // Immediately set to hover
        startPause();
    }
    else if (severity == "LAND") {
        // EMERGENCY = LAND IMMEDIATELY
        startFailsafeLanding();
    }
    else if (severity == "RTL") {
        // CRITICAL = RTL
        startRtl88();
    }
}

void TaskManager::altitudesResponse(json &json_msg) {

    if (!json_msg["max_altitude"].is_number() || 
        !json_msg["min_altitude"].is_number() || 
        !json_msg["default_altitude"].is_number()) {
        RCLCPP_WARN(this->get_logger(), "Altitude message from mapversation contains invalid data");
        return;
    }

    max_agl_ = json_msg["max_altitude"];
    min_agl_ = json_msg["min_altitude"];
    target_agl_= json_msg["default_altitude"];

    max_altitude_ = max_agl_ + altitude_offset_;
    min_altitude_ = min_agl_ + altitude_offset_;
    target_altitude_ = target_agl_ + altitude_offset_;

    this->set_parameter(rclcpp::Parameter("max_alt", max_altitude_));
    this->set_parameter(rclcpp::Parameter("min_alt", min_altitude_));
    this->set_parameter(rclcpp::Parameter("default_alt", target_altitude_));
}

void TaskManager::remoteIDResponse(json &json) {

    // Unpack JSON here for convenience
    int uas_id_str = json["uas_id"].is_number_integer() ? (int)json["uas_id"] : 0;
    int operator_id_str = json["operator_id"].is_number_integer() ? (int)json["operator_id"] : 0;
    float operator_latitude = json["operator_latitude"].is_number_float() ? (float)json["operator_latitude"] : 0.f;
    float operator_longitude = json["operator_longitude"].is_number_float() ? (float)json["operator_longitude"] : 0.f;
    float operator_altitude_geo = json["operator_altitude_geo"].is_number_float() ? (float)json["operator_altitude_geo"] : 0.f;
    int timestamp = json["timestamp"].is_number_integer() ? (int)json["timestamp"] : 0; 
    
    if (!init_remote_id_message_sent_) {
        // Basic ID
        mavros_msgs::msg::BasicID basic_id;
        basic_id.header.stamp = this->get_clock()->now();
        basic_id.id_type = mavros_msgs::msg::BasicID::MAV_ODID_ID_TYPE_CAA_REGISTRATION_ID;
        basic_id.ua_type = mavros_msgs::msg::BasicID::MAV_ODID_UA_TYPE_HELICOPTER_OR_MULTIROTOR;
        basic_id.uas_id = std::to_string(uas_id_str);
        odid_basic_id_pub_->publish(basic_id);

        // Operator ID
        mavros_msgs::msg::OperatorID operator_id;
        operator_id.header.stamp = this->get_clock()->now();
        operator_id.operator_id_type = mavros_msgs::msg::OperatorID::MAV_ODID_OPERATOR_ID_TYPE_CAA;
        operator_id.operator_id = std::to_string(operator_id_str);
        odid_operator_id_pub_->publish(operator_id);
        operator_id_ = std::to_string(operator_id_str);

        // System
        // this should probably just be published at startup, and System Update published here
        mavros_msgs::msg::System system;
        system.header.stamp = this->get_clock()->now();
        system.operator_location_type = mavros_msgs::msg::System::MAV_ODID_OPERATOR_LOCATION_TYPE_TAKEOFF; // TODO dynamic operator location
        system.classification_type = mavros_msgs::msg::System::MAV_ODID_CLASSIFICATION_TYPE_UNDECLARED;
        system.operator_latitude = operator_latitude * 1E7;
        system.operator_longitude = operator_longitude * 1E7;
        system.operator_altitude_geo = operator_altitude_geo;
        system.timestamp = timestamp;
        odid_system_pub_->publish(system);

        init_remote_id_message_sent_ = true;
    }

    // SystemUpdate
    mavros_msgs::msg::SystemUpdate system_update;
    system_update.header.stamp = this->get_clock()->now();
    system_update.operator_latitude = operator_latitude * 1E7;
    system_update.operator_longitude = operator_longitude * 1E7;
    system_update.operator_altitude_geo = operator_altitude_geo;
    if (timestamp > last_rid_updated_timestamp_) {
        system_update.timestamp = timestamp;
        last_rid_updated_timestamp_ = timestamp;
    }
    else {
        system_update.timestamp = this->get_clock()->now().seconds();
    }
    odid_system_update_pub_->publish(system_update);

}

void TaskManager::publishHealth() {

    auto jsonObjects = json::object();
    json header = {
        {"frame_id", "decco"},
        {"stamp", this->get_clock()->now().seconds()},
    };
    jsonObjects["header"] = header;

    auto healthObjects = json::array();

    json j = {
        {"name", "battery"},
        {"label", "Battery"},
        {"isHealthy", health_checks_.battery_ok}
    };
    healthObjects.push_back(j);
    j = {
        {"name", "lidar"},
        {"label", "LiDAR"},
        {"isHealthy", health_checks_.lidar_ok}
    };
    healthObjects.push_back(j);
    if (do_slam_) {
        j = {
            {"name", "slamPosition"},
            {"label", "SLAM position"},
            {"isHealthy", health_checks_.slam_ok}
        };
        healthObjects.push_back(j);
        j = {
            {"name", "pathPlanner"},
            {"label", "Path planner"},
            {"isHealthy", health_checks_.path_ok}
        };
        healthObjects.push_back(j);
        // costmap
        j = {
            {"name", "costmap"},
            {"label", "Costmap"},
            {"isHealthy", health_checks_.costmap_ok}
        };
        healthObjects.push_back(j);
        // 6) Explore
        j = {
            {"name", "explore"},
            {"label", "Explore Service"},
            {"isHealthy", health_checks_.explore_ok}
        };
        healthObjects.push_back(j);
    }
    // MAPIR
    if (do_mapir_ || do_mapir_rgb_) {
        j = {
            {"name", "mapir"},
            {"label", "MAPIR Camera"},
            {"isHealthy", health_checks_.mapir_ok}
        };
        healthObjects.push_back(j);
    }
    // Attollo
    if (do_attollo_) {
        j = {
            {"name", "attollo"},
            {"label", "Attollo Camera"},
            {"isHealthy", health_checks_.attollo_ok}
        };
        healthObjects.push_back(j);
    }
    // Thermal
    if (do_thermal_) {
        j = {
            {"name", "thermal"},
            {"label", "Thermal Camera"},
            {"isHealthy", health_checks_.thermal_ok}
        };
        healthObjects.push_back(j);
    }
    // ROS bag
    if (is_armed_ && !simulate_) {
        j = {
            {"name", "rosbag"},
            {"label", "ROS bag"},
            {"isHealthy", health_checks_.rosbag_ok}
        };
        healthObjects.push_back(j);
    }

    jsonObjects["healthIndicators"] = healthObjects;
    auto hr_msg = hello_decco_manager_->packageToTymbalHD("health_report", jsonObjects, this->get_clock()->now());
    tymbal_hd_pub_->publish(hr_msg);
}

void TaskManager::logEvent(EventType type, Severity sev, std::string description) {
    switch (sev) {
        case Severity::LOW:
        {
            RCLCPP_INFO(this->get_logger(), "%s", description.c_str());
            break;
        }
        case Severity::MEDIUM:
        {
            RCLCPP_WARN(this->get_logger(), "%s", description.c_str());
            break;
        }
        case Severity::HIGH:
        {
            RCLCPP_ERROR(this->get_logger(), "%s", description.c_str());
            break;
        }
    }

    cmd_history_.append(description + "\n");

    json j;
    j["flightId"] = 1; // TODO
    j["level"] = getSeverityString(sev);
    j["droneId"] = 1;
    j["timestamp"] = decco_utilities::rosTimeToMilliseconds(this->get_clock()->now());
    j["type"] = getEventTypeString(type);
    j["description"] = description.substr(0, 256); // Limit string size to 256

    auto event_msg = hello_decco_manager_->packageToTymbalHD("event", j, this->get_clock()->now());
    tymbal_hd_pub_->publish(event_msg);

    if (in_autonomous_flight_) {
        j["deccoId"] = hd_drone_id_;
        j["startTime"] = start_time_;
        sensor_msgs::msg::NavSatFix hb = flight_controller_interface_->getCurrentGlobalPosition();
        json ll_json = {
            {"latitude", hb.latitude},
            {"longitude", hb.longitude}
        };
        j["location"] = ll_json;
        auto puddle_msg = hello_decco_manager_->packageToTymbalPuddle("/flight-event", j);
        tymbal_puddle_pub_->publish(puddle_msg);
    }
}

json TaskManager::makeTaskJson() {
    json j;
    j["flightMode"] = flight_controller_interface_->getFlightMode();
    if (in_autonomous_flight_) {
        double xval = goal_.pose.position.x;
        double yval = goal_.pose.position.y;
        double lat, lon;
        hello_decco_manager_->mapToLl(xval, yval, lat, lon);
        json goalObject;
        goalObject["latitude"] = lat;
        goalObject["longitude"] = lon;
        j["goal"] = goalObject;
    }
    j["taskStatus"] = getTaskString(current_task_);
    j["minAltitude"] = min_agl_;
    j["maxAltitude"] = max_agl_;
    j["targetAltitude"] = target_agl_;
    j["flightMinLeft"] = (int)(flight_controller_interface_->getFlightTimeRemaining() / 60.f);
    j["operatorID"] = operator_id_;
    j["rawVoltage"] = (int)(flight_controller_interface_->getBatteryVoltage() * 100);
    j["readyToArm"] = flight_controller_interface_->getDroneReadyToArm();
    j["isArmed"] = flight_controller_interface_->getIsArmed();
    return j;
}

}<|MERGE_RESOLUTION|>--- conflicted
+++ resolved
@@ -448,11 +448,7 @@
         }
         case Task::SETPOINT: {
             if (!setpoint_started_) {
-<<<<<<< HEAD
-                goal_pos_pub_->publish(initial_transit_point_);
-=======
-                position_setpoint_pub_->publish(goal_);
->>>>>>> 4efba001
+                goal_pos_pub_->publish(goal_);
                 setpoint_started_ = true;
             }
             else {
@@ -584,15 +580,9 @@
 void TaskManager::startTransit() {
     padNavTarget(goal_);
 
-<<<<<<< HEAD
-    initial_transit_point_.header.frame_id = mavros_map_frame_;
-    initial_transit_point_.header.stamp = this->get_clock()->now();
-    goal_pos_pub_->publish(initial_transit_point_);
-=======
     goal_.header.frame_id = mavros_map_frame_;
     goal_.header.stamp = this->get_clock()->now();
-    position_setpoint_pub_->publish(goal_);
->>>>>>> 4efba001
+    goal_pos_pub_->publish(goal_);
 
     updateCurrentTask(Task::IN_TRANSIT);
 }
