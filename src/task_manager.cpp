--- conflicted
+++ resolved
@@ -416,16 +416,12 @@
         }
         case Task::MANUAL_FLIGHT: {
             if (!hello_decco_manager_->getElevationInit()) {
-<<<<<<< HEAD
             auto tif_grid = std::make_shared<nav_msgs::msg::OccupancyGrid>();
-            hello_decco_manager_->getHomeElevation(home_elevation_, tif_grid);
+            bool got_elev = hello_decco_manager_->getHomeElevation(home_elevation_, tif_grid);
             tif_grid_pub_->publish(*tif_grid);
-=======
-                bool got_elev = hello_decco_manager_->getHomeElevation(home_elevation_);
                 if (!got_elev) {
                     logEvent(EventType::STATE_MACHINE, Severity::MEDIUM, "No elevation, can only perform manual flight.");
                 }
->>>>>>> 84bca853
                 RCLCPP_INFO(this->get_logger(),"got home elevation in manual mode : %f", home_elevation_);
             }
             if (!flight_controller_interface_->getIsArmed()) {
@@ -1669,19 +1665,15 @@
 
         if (!hello_decco_manager_->getElevationInit()) {
             hello_decco_manager_->setDroneLocationLocal(slam_pose_);
-<<<<<<< HEAD
             auto tif_grid = std::make_shared<nav_msgs::msg::OccupancyGrid>();
-            hello_decco_manager_->getHomeElevation(home_elevation_, tif_grid);
+            bool got_elev = hello_decco_manager_->getHomeElevation(home_elevation_, tif_grid);
             tif_grid_pub_->publish(*tif_grid);
-=======
-            bool got_elev = hello_decco_manager_->getHomeElevation(home_elevation_);
             if (!got_elev) {
                 logEvent(EventType::TASK_STATUS, Severity::HIGH, "No elevation, can only perform manual flight.");
                 auto rej_msg = hello_decco_manager_->rejectFlight(json_msg, this->get_clock()->now());
                 tymbal_hd_pub_->publish(rej_msg);
                 return;
             }
->>>>>>> 84bca853
         }
         RCLCPP_INFO(this->get_logger(), "got home elevation : %f", home_elevation_);
     }
