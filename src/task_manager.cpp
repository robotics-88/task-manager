--- conflicted
+++ resolved
@@ -46,11 +46,8 @@
     , altitude_offset_(0.0)
     , home_elevation_(0.0)
     , max_dist_to_polygon_(300.0)
-<<<<<<< HEAD
     , flightleg_area_acres_(3.0)
-=======
     , goal_reached_threshold_(2.0)
->>>>>>> 94e9bf15
     , map_tf_init_(false)
     , home_utm_zone_(-1)
     , mavros_map_frame_("map")
@@ -120,11 +117,8 @@
     this->declare_parameter("min_alt", min_altitude_);
     this->declare_parameter("max_alt", max_altitude_);
     this->declare_parameter("max_dist_to_polygon", max_dist_to_polygon_);
-<<<<<<< HEAD
-=======
     this->declare_parameter("do_trail", do_trail_);
 
->>>>>>> 94e9bf15
     std::string goal_topic = "/mavros/setpoint_position/local";
     this->declare_parameter("goal_topic", goal_topic);
     this->declare_parameter("do_slam", do_slam_);
@@ -1430,16 +1424,21 @@
 }
 
 void TaskManager::acceptFlight(json mapver_json) {
+
+    rclcpp::Time timestamp = this->get_clock()->now();
+
     json flight = mapver_json["gossip"];
 
     if (!map_tf_init_) {
         logEvent(EventType::STATE_MACHINE, Severity::MEDIUM, "Not ready for flight, try again after initialized");
-        hello_decco_manager_->rejectFlight(mapver_json);
+        auto rej_msg = hello_decco_manager_->rejectFlight(mapver_json, timestamp);
+        tymbal_hd_pub_->publish(rej_msg);
         return;
     }
     burn_unit_name_ = static_cast<std::string>(flight["burnUnitName"]);
     hd_drone_id_ = flight["droneId"];
-    start_time_ = decco_utilities::rosTimeToMilliseconds(this->get_clock()->now());
+    
+    start_time_ = decco_utilities::rosTimeToMilliseconds(timestamp);
 
     std::string type = static_cast<std::string>(flight["type"]);
     if (type == "PERI") {
@@ -1452,7 +1451,8 @@
         // TODO update types in HD
         if (!do_trail_) {
             logEvent(EventType::INFO, Severity::HIGH, "Trail requested but trail detector not active.");
-            hello_decco_manager_->rejectFlight(mapver_json);
+            auto msg = hello_decco_manager_->rejectFlight(mapver_json, timestamp);
+            tymbal_hd_pub_->publish(msg);
             return;
         }
         survey_type_ = SurveyType::TRAIL;
@@ -1462,18 +1462,11 @@
     }
 
     hello_decco_manager_->setDroneLocationLocal(slam_pose_);
-<<<<<<< HEAD
     geometry_msgs::msg::Polygon polygon;
 
     // Process flight via HDM
-    rclcpp::Time timestamp = this->get_clock()->now();
     auto receipt = hello_decco_manager_->flightReceipt(flight, timestamp);
     tymbal_hd_pub_->publish(receipt);
-=======
-    bool geofence_ok;
-    hello_decco_manager_->acceptFlight(mapver_json, geofence_ok, home_elevation_);
-    RCLCPP_INFO(this->get_logger(), "got home elevation : %f", home_elevation_);
->>>>>>> 94e9bf15
 
     auto burn_unit_rcv = hello_decco_manager_->acceptFlight(flight, polygon, home_elevation_, timestamp);
     tymbal_hd_pub_->publish(burn_unit_rcv);
@@ -1484,14 +1477,18 @@
     auto vis = hello_decco_manager_->visualizePolygon(timestamp);
     map_region_pub_->publish(vis);
 
+    std::cout << "Viz" << std::endl;
+
     auto req = std::make_shared<mavros_msgs::srv::WaypointPush::Request>();
-    if (!hello_decco_manager_->polygonToGeofence(polygon, req)) {
+    if (hello_decco_manager_->polygonToGeofence(polygon, req)) {
         auto result = mavros_geofence_client_->async_send_request(req);
         // TODO see if there is a clean way to handle result - I think I had issues with this last time I tried
     }
     else {
         logEvent(EventType::STATE_MACHINE, Severity::MEDIUM, "Geofence invalid, not setting geofence");
     }
+
+    std::cout << "Geo" << std::endl;
     
     map_polygon_ = hello_decco_manager_->getMapPolygon();
     if (!polygonDistanceOk(initial_transit_point_, map_polygon_)) {
@@ -1499,12 +1496,16 @@
         return;
     }
 
+    std::cout << "Map" << std::endl;
+
     if (offline_) {
         updateCurrentTask(Task::IN_TRANSIT); // TODO find a better way to make auton possible in offline mode
     }
     else {
         needs_takeoff_ = true;
     }
+
+    std::cout << "End" << std::endl;
 }
 
 // TODO where should this live?
@@ -1624,7 +1625,8 @@
 void TaskManager::setpointResponse(json &json_msg) {
     if (!map_tf_init_) {
         logEvent(EventType::STATE_MACHINE, Severity::MEDIUM, "Not ready for flight, try again after initialized");
-        hello_decco_manager_->rejectFlight(json_msg);
+        auto resp = hello_decco_manager_->rejectFlight(json_msg, this->get_clock()->now());
+        tymbal_hd_pub_->publish(resp);
         return;
     }
 
@@ -1646,7 +1648,8 @@
         }
         initial_transit_point_.pose.position.x = px;
         initial_transit_point_.pose.position.y = py;
-        hello_decco_manager_->packageToTymbalHD("confirmation", json_msg);
+        auto conf_msg = hello_decco_manager_->packageToTymbalHD("confirmation", json_msg, this->get_clock()->now());
+        tymbal_hd_pub_->publish(conf_msg);
 
         if (!hello_decco_manager_->getElevationInit()) {
             hello_decco_manager_->setDroneLocationLocal(slam_pose_);
@@ -1656,7 +1659,8 @@
     }
     else {
         logEvent(EventType::TASK_STATUS, Severity::HIGH, "Setpoint rejected, farther than max distance.");
-        hello_decco_manager_->rejectFlight(json_msg);
+        auto rej_msg = hello_decco_manager_->rejectFlight(json_msg, this->get_clock()->now());
+        tymbal_hd_pub_->publish(rej_msg);
     }
 
 }
