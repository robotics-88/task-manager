--- conflicted
+++ resolved
@@ -428,19 +428,20 @@
         }
         case Task::MANUAL_FLIGHT: {
             if (!hello_decco_manager_->getElevationInit()) {
-            auto tif_grid = std::make_shared<nav_msgs::msg::OccupancyGrid>();
-            pcl::PointCloud<pcl::PointXYZ>::Ptr cloud(new pcl::PointCloud<pcl::PointXYZ>);
-            bool got_elev = hello_decco_manager_->getHomeElevation(home_elevation_, tif_grid, cloud);
-            tif_grid_pub_->publish(*tif_grid);
-            sensor_msgs::msg::PointCloud2 cloud_msg;
-            pcl::toROSMsg(*cloud, cloud_msg);
-            cloud_msg.header.frame_id = tif_grid->header.frame_id;
-            cloud_msg.header.stamp = tif_grid->header.stamp;
-            tif_pcl_pub_->publish(cloud_msg);
+                auto tif_grid = std::make_shared<nav_msgs::msg::OccupancyGrid>();
+                pcl::PointCloud<pcl::PointXYZ>::Ptr cloud(new pcl::PointCloud<pcl::PointXYZ>);
+                bool got_elev = hello_decco_manager_->getHomeElevation(home_elevation_, tif_grid, cloud);
+                tif_grid_pub_->publish(*tif_grid);
+                sensor_msgs::msg::PointCloud2 cloud_msg;
+                pcl::toROSMsg(*cloud, cloud_msg);
+                cloud_msg.header.frame_id = tif_grid->header.frame_id;
+                cloud_msg.header.stamp = tif_grid->header.stamp;
+                tif_pcl_pub_->publish(cloud_msg);
+                RCLCPP_INFO(this->get_logger(),"Publishing PCL, point 0: %f, %f, %f", cloud->points[0].x, cloud->points[0].y, cloud->points[0].z);
             if (!got_elev) {
                 logEvent(EventType::STATE_MACHINE, Severity::MEDIUM, "No elevation, can only perform manual flight.");
             }
-            RCLCPP_INFO(this->get_logger(),"got home elevation in manual mode : %f", home_elevation_);
+            RCLCPP_INFO(this->get_logger(), "Got home elevation in manual mode : %f", home_elevation_);
             }
             if (!flight_controller_interface_->getIsArmed()) {
                 logEvent(EventType::STATE_MACHINE, Severity::LOW, "Drone disarmed manually");
@@ -1727,8 +1728,7 @@
         tymbal_hd_pub_->publish(conf_msg);
 
         if (!hello_decco_manager_->getElevationInit()) {
-<<<<<<< HEAD
-            hello_decco_manager_->setDroneLocationLocal(slam_pose_);
+            hello_decco_manager_->setDroneLocationLocal(flight_controller_interface_->getCurrentLocalPosition());
             auto tif_grid = std::make_shared<nav_msgs::msg::OccupancyGrid>();
             pcl::PointCloud<pcl::PointXYZ>::Ptr cloud(new pcl::PointCloud<pcl::PointXYZ>);
             bool got_elev = hello_decco_manager_->getHomeElevation(home_elevation_, tif_grid, cloud);
@@ -1738,10 +1738,6 @@
             cloud_msg.header.frame_id = tif_grid->header.frame_id;
             cloud_msg.header.stamp = tif_grid->header.stamp;
             tif_pcl_pub_->publish(cloud_msg);
-=======
-            hello_decco_manager_->setDroneLocationLocal(flight_controller_interface_->getCurrentLocalPosition());
-            bool got_elev = hello_decco_manager_->getHomeElevation(home_elevation_);
->>>>>>> 7e2381d8
             if (!got_elev) {
                 logEvent(EventType::TASK_STATUS, Severity::HIGH, "No elevation, can only perform manual flight.");
                 auto rej_msg = hello_decco_manager_->rejectFlight(json_msg, this->get_clock()->now());
