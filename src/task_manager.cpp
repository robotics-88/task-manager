--- conflicted
+++ resolved
@@ -1644,21 +1644,18 @@
         else {
             updateCurrentTask(Task::SETPOINT);
         }
+
+        // Set initial transit point
         initial_transit_point_.pose.position.x = px;
         initial_transit_point_.pose.position.y = py;
-<<<<<<< HEAD
-        auto conf_msg = hello_decco_manager_->packageToTymbalHD("confirmation", json_msg, this->get_clock()->now());
-        tymbal_hd_pub_->publish(conf_msg);
-=======
-
         double yaw_target_ = atan2(diff_y, diff_x);
-
         tf2::Quaternion setpoint_q;
         setpoint_q.setRPY(0.0, 0.0, yaw_target_);
         tf2::convert(setpoint_q, initial_transit_point_.pose.orientation);
 
-        hello_decco_manager_->packageToTymbalHD("confirmation", json_msg);
->>>>>>> e7002d56
+        // Give confirmation
+        auto conf_msg = hello_decco_manager_->packageToTymbalHD("confirmation", json_msg, this->get_clock()->now());
+        tymbal_hd_pub_->publish(conf_msg);
 
         if (!hello_decco_manager_->getElevationInit()) {
             hello_decco_manager_->setDroneLocationLocal(slam_pose_);
