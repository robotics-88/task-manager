--- conflicted
+++ resolved
@@ -125,16 +125,11 @@
     mode_monitor_timer_ = private_nh_.createTimer(ros::Duration(1.0),
                                [this](const ros::TimerEvent&) { modeMonitor(); });
 
-<<<<<<< HEAD
-    // Health subs
-    path_planner_sub_ = nh_.subscribe<sensor_msgs::PointCloud2>(path_planner_topic_, 10, &TaskManager::pathPlannerCallback, this);
-=======
     // Health pubs/subs
     health_pub_ = nh_.advertise<std_msgs::String>("/mapversation/health_report", 10);
     if (do_slam_) {
         path_planner_sub_ = nh_.subscribe<sensor_msgs::PointCloud2>(path_planner_topic_, 10, &TaskManager::pathPlannerCallback, this);
     }
->>>>>>> 0461ccb5
     costmap_sub_ = nh_.subscribe<map_msgs::OccupancyGridUpdate>(costmap_topic_, 10, &TaskManager::costmapCallback, this);
     if (lidar_type == 2) {
         lidar_sub_ = nh_.subscribe<sensor_msgs::PointCloud2>(lidar_topic_, 10, &TaskManager::pointcloudCallback, this);
@@ -1052,8 +1047,6 @@
     goal_ = *msg;
 }
 
-<<<<<<< HEAD
-=======
 void TaskManager::makeBurnUnitJson(const std_msgs::String::ConstPtr &msg) {
     if (!enable_exploration_) {
         ROS_WARN("Exploration disabled, burn unit ignored.");
@@ -1078,7 +1071,6 @@
     }
 }
 
->>>>>>> 0461ccb5
 void TaskManager::makeBurnUnitJson(json burn_unit) {
     if (!enable_exploration_) {
         ROS_WARN("Exploration disabled, burn unit ignored.");
