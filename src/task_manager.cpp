--- conflicted
+++ resolved
@@ -81,7 +81,9 @@
     , estimated_drone_speed_(2.0)
     , battery_failsafe_safety_factor_(2.0)
     , do_slam_(false)
-<<<<<<< HEAD
+    , lidar_pitch_(0.0)
+    , lidar_x_(0.0)
+    , lidar_z_(0.0)
     , needs_takeoff_(false)
     , last_rid_updated_timestamp_(0)
     , operator_id_("")
@@ -94,11 +96,6 @@
     , attollo_timeout_(1.0)
     , thermal_timeout_(1.0)
     , rosbag_timeout_(1.0)
-=======
-    , lidar_pitch_(0.0)
-    , lidar_x_(0.0)
-    , lidar_z_(0.0)
->>>>>>> 5cdf64d1
 {
     private_nh_.param<bool>("enable_autonomy", enable_autonomy_, enable_autonomy_);
     private_nh_.param<bool>("ardupilot", ardupilot_, ardupilot_);
