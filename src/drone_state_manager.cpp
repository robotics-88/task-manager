--- conflicted
+++ resolved
@@ -29,11 +29,8 @@
 DroneStateManager::DroneStateManager(ros::NodeHandle& node)
   : private_nh_("~")
   , nh_(node)
-<<<<<<< HEAD
+  , offline_(false)
   , simulate_(false)
-=======
-  , offline_(false)
->>>>>>> cd3cb38d
   , autonomy_active_(false)
   , enable_autonomy_(false)
   , enable_exploration_(false)
